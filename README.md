MpGlue
---

The **glue** of MapPy.

Usage examples
---

Load the library:
    
```python
>>> import mpglue as gl
```

Opening an image:

```python
>>> # Load an image and get information.
<<<<<<< HEAD
>>> i_info = gl.ropen('/your/image.tif')
=======
>>> i_info = gl.open('/your/image.tif')
>>>>>>> b410adf6
>>>
>>> print(i_info.bands)
>>> print(i_info.shape)
>>>
>>> # Close the dataset.
>>> i_info.close()
>>>
>>> # or
>>>
<<<<<<< HEAD
>>> with gl.ropen('/your/image.tif') as i_info:
=======
>>> with gl.open('/your/image.tif') as i_info:
>>>>>>> b410adf6
>>>     print(i_info.bands)
```
    
Getting an array:

```python
>>> # Open an image as an array.
<<<<<<< HEAD
>>> with gl.ropen('/your/image.tif') as i_info:
>>>     my_array = i_info.read()
>>>
>>> # Open specific bands, starting indexes, and row/column dimensions.
>>> with gl.ropen('/your/image.tif') as i_info:
=======
>>> with gl.open('/your/image.tif') as i_info:
>>>     my_array = i_info.read()
>>>
>>> # Open specific bands, starting indexes, and row/column dimensions.
>>> with gl.open('/your/image.tif') as i_info:
>>>>>>> b410adf6
>>>     my_array = i_info.read(bands2open=[2, 3, 4], i=1000, j=2000, rows=500, cols=500)
>>>
>>> my_array[0]     # 1st index = band 2
>>>
>>> # Open all bands and index by map coordinates.
<<<<<<< HEAD
>>> with gl.ropen('/your/image.tif') as i_info:
>>>     my_array = i_info.read(bands2open=-1, y=1200000, x=4230000, rows=500, cols=500)
>>>
>>> # Open image bands as arrays with dictionary mappings.
>>> with gl.ropen('/your/image.tif') as i_info:
=======
>>> with gl.open('/your/image.tif') as i_info:
>>>     my_array = i_info.read(bands2open=-1, y=1200000, x=4230000, rows=500, cols=500)
>>>
>>> # Open image bands as arrays with dictionary mappings.
>>> with gl.open('/your/image.tif') as i_info:
>>>>>>> b410adf6
>>>     my_band_dict = i_info.read(bands2open={'red': 2, 'green': 3, 'nir': 4})
>>>
>>> my_band_dict['red']
>>>
>>> # Compute the NDVI.
<<<<<<< HEAD
>>> with gl.ropen('/your/image.tif') as i_info:
=======
>>> with gl.open('/your/image.tif') as i_info:
>>>>>>> b410adf6
>>>     ndvi = i_info.read(compute_index='ndvi', sensor='Landsat')
```
    
Writing to file:

```python
>>> # Copy an image info object and modify it.
>>> o_info = i_info.copy()
>>> o_info.update_info(bands=3, storage='float32')
>>>
>>> # Create the raster object
>>> out_raster = gl.create_raster('/output_image.tif', o_info)
>>>
>>> # Write an array block to band 1
>>> array2write = <some 2d array data>
>>> out_raster.write_array(array2write, i=0, j=0, band=1)
>>> out_raster.close()
```

Installation
---
#### Dependencies
- Python third-party libraries see [**the notebooks installation guide**](https://github.com/jgrss/mpglue/tree/master/mpglue/notebooks/01_installation.pynb).

**Install stable release with pip**

1) Update setuptools:

```text
pip install -U setuptools
```

2) [Acquire the latest MpGlue tarball](https://github.com/jgrss/mpglue/releases)

3) To install:

```text
pip install MpGlue-<version>.tar.gz
e.g., pip install MpGlue-0.0.1.tar.gz
```

4) To update:

```text
pip install -U MpGlue-<new version>.tar.gz
```

5) To uninstall:

```text
pip uninstall mpglue
```

Development
---
For questions or bugs, contact Jordan Graesser (graesser@bu.edu).




<|MERGE_RESOLUTION|>--- conflicted
+++ resolved
@@ -16,11 +16,7 @@
 
 ```python
 >>> # Load an image and get information.
-<<<<<<< HEAD
 >>> i_info = gl.ropen('/your/image.tif')
-=======
->>> i_info = gl.open('/your/image.tif')
->>>>>>> b410adf6
 >>>
 >>> print(i_info.bands)
 >>> print(i_info.shape)
@@ -30,11 +26,7 @@
 >>>
 >>> # or
 >>>
-<<<<<<< HEAD
 >>> with gl.ropen('/your/image.tif') as i_info:
-=======
->>> with gl.open('/your/image.tif') as i_info:
->>>>>>> b410adf6
 >>>     print(i_info.bands)
 ```
     
@@ -42,47 +34,35 @@
 
 ```python
 >>> # Open an image as an array.
-<<<<<<< HEAD
 >>> with gl.ropen('/your/image.tif') as i_info:
 >>>     my_array = i_info.read()
 >>>
 >>> # Open specific bands, starting indexes, and row/column dimensions.
 >>> with gl.ropen('/your/image.tif') as i_info:
-=======
->>> with gl.open('/your/image.tif') as i_info:
 >>>     my_array = i_info.read()
 >>>
 >>> # Open specific bands, starting indexes, and row/column dimensions.
 >>> with gl.open('/your/image.tif') as i_info:
->>>>>>> b410adf6
 >>>     my_array = i_info.read(bands2open=[2, 3, 4], i=1000, j=2000, rows=500, cols=500)
 >>>
 >>> my_array[0]     # 1st index = band 2
 >>>
 >>> # Open all bands and index by map coordinates.
-<<<<<<< HEAD
 >>> with gl.ropen('/your/image.tif') as i_info:
 >>>     my_array = i_info.read(bands2open=-1, y=1200000, x=4230000, rows=500, cols=500)
 >>>
 >>> # Open image bands as arrays with dictionary mappings.
 >>> with gl.ropen('/your/image.tif') as i_info:
-=======
->>> with gl.open('/your/image.tif') as i_info:
 >>>     my_array = i_info.read(bands2open=-1, y=1200000, x=4230000, rows=500, cols=500)
 >>>
 >>> # Open image bands as arrays with dictionary mappings.
->>> with gl.open('/your/image.tif') as i_info:
->>>>>>> b410adf6
+>>> with gl.ropen('/your/image.tif') as i_info:
 >>>     my_band_dict = i_info.read(bands2open={'red': 2, 'green': 3, 'nir': 4})
 >>>
 >>> my_band_dict['red']
 >>>
 >>> # Compute the NDVI.
-<<<<<<< HEAD
 >>> with gl.ropen('/your/image.tif') as i_info:
-=======
->>> with gl.open('/your/image.tif') as i_info:
->>>>>>> b410adf6
 >>>     ndvi = i_info.read(compute_index='ndvi', sensor='Landsat')
 ```
     
@@ -100,6 +80,32 @@
 >>> array2write = <some 2d array data>
 >>> out_raster.write_array(array2write, i=0, j=0, band=1)
 >>> out_raster.close()
+```
+
+Vegetation indices:
+
+```python
+>>> gl.veg_indices('/image.tif', '/out_index.tif', 'ndvi', 'Landsat')
+>>>
+>>> gl.veg_indices('/image.tif', '/out_index.tif', ['ndvi', 'evi2'], 'Landsat')
+```
+
+Image classification:
+
+```python
+>>> import mpglue as gl
+>>>
+>>> # Initiate the classification instance
+>>> cl = gl.classification()
+>>>
+>>> # Load and split all of the land cover samples
+>>> cl.split_samples('/land_cover_samples.shp', perc_samp=.7)
+>>> 
+>>> # Train the classification model and save to file
+>>> cl.construct_model(classifier_info={'classifier': 'RF', 'trees': 100})
+>>>
+>>> # Predict class labels.
+>>> cl.predict('/input_image.tif', '/output_map.tif')
 ```
 
 Installation
