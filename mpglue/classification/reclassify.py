#!/usr/bin/env python

"""
@author: Jordan Graesser
Date Created: 11/14/2011
""" 

# Import system modules
import os
import sys
import time
import ast
import argparse

# MapPy
from .. import raster_tools


def reclassify_func(im, recode_dict=None):

    """
    The image block reclassification function
    """

    out_img = im[0].copy()

    # reclassify image
    for key, value in sorted(recode_dict.iteritems()):
        out_img[(im[0] == key)] = value

    return out_img


def reclassify(input_image, output_image, recode_dict):

    """
    Reclassifies a thematic image

    Args:
        input_image (str): Path, name, and extension of image to reclassify.
        output_image (str): Path, name, and extension of output image.
        recode_dict (dict): Dictionary of values to reclassify.

    Examples:
        >>> # reclassify class 1 to 3, class 2 to 3, class 4 to 3, and so on ...
        >>> from mappy.classifiers.post import reclassify
        >>>
        >>> recode_dict  = {1:3, 2:3, 4:3, 5:3, 9:4, -128:255}
        >>> reclassify('/image_to_reclassify.tif', '/out_image.tif', recode_dict)

    Returns:
        None, writes reclassified images to ``out_img``.
    """

    # Get image information
<<<<<<< HEAD
    i_info = raster_tools.ropen(input_image)
=======
    i_info = raster_tools.open(input_image)
>>>>>>> b410adf6

    o_info = i_info.copy()
    o_info.update_info(bands=1, storage='byte')

    bp = raster_tools.BlockFunc(reclassify_func, [i_info], output_image, o_info,
                                print_statement='\nReclassifying {} ...\n'.format(input_image),
                                recode_dict=recode_dict)

    bp.run()


def _examples():

    sys.exit("""\

    # Reclassify class 1 to 1, 2 to 1, and 3 to 2
    reclassify -i /some_image.tif -o /output_image.tif -r "{2:1,3:2}"

    """)


def main():

    parser = argparse.ArgumentParser(description='Reclassifies a thematic map',
                                     formatter_class=argparse.ArgumentDefaultsHelpFormatter)

    parser.add_argument('-e', '--examples', dest='examples', action='store_true', help='Show usage examples and exit')
    parser.add_argument('-i', '--input', dest='input', help='The input image to adjust', default=None)
    parser.add_argument('-o', '--output', dest='output', help='The output adjusted image', default=None)
    parser.add_argument('-r', '--reclassify', dest='reclassify', help='The reclassification class dictionary',
                        default=None)

    args = parser.parse_args()

    if args.examples:
        _examples()

    print('\nStart date & time --- (%s)\n' % time.asctime(time.localtime(time.time())))

    start_time = time.time()

    reclassify(args.input, args.output, ast.literal_eval(args.reclassify))

    print('\nEnd data & time -- (%s)\nTotal processing time -- (%.2gs)\n' %
          (time.asctime(time.localtime(time.time())), (time.time()-start_time)))

if __name__ == '__main__':
    main()<|MERGE_RESOLUTION|>--- conflicted
+++ resolved
@@ -53,11 +53,8 @@
     """
 
     # Get image information
-<<<<<<< HEAD
+
     i_info = raster_tools.ropen(input_image)
-=======
-    i_info = raster_tools.open(input_image)
->>>>>>> b410adf6
 
     o_info = i_info.copy()
     o_info.update_info(bands=1, storage='byte')
