#!/usr/bin/env python

"""
@author: Jordan Graesser
Date created: 12/29/2013
"""

import os
import sys
import time
import subprocess
import ast
import platform
import shutil
from copy import copy, deepcopy
# from multiprocessing import Pool
# import multiprocessing as mm
from joblib import Parallel, delayed
import itertools
from collections import OrderedDict
# from operator import itemgetter
# import pathos.multiprocessing as M
# import xml.etree.ElementTree as ET

# MapPy
from .. import raster_tools
from .. import vector_tools
from .error_matrix import error_matrix
# from mappy.helpers.other.progress_iter import _iteration_parameters
from ..helpers import get_path

SPFEAS_PATH = get_path()

# helpers
try:
    if platform.system() == 'Linux':
        from ..stats import _lin_interp_l as _lin_interp
    else:
        from ..stats import _lin_interp
except ImportError:
    raise ImportError('Could not import _lin_interp')

try:
    if platform.system() == 'Linux':
        from ..stats import _rolling_stats_l as _rolling_stats
    else:
        from ..stats import _rolling_stats
except ImportError:
    raise ImportError('Could not import _rolling_stats')

# Pickle
try:
    import cPickle as pickle
except:
    from six.moves import cPickle as pickle
else:
   import pickle

# NumPy
try:
    import numpy as np
except ImportError:
    raise ImportError('NumPy must be installed')

# SciPy
try:
    from scipy import stats
    from scipy.ndimage.interpolation import zoom
    from scipy.interpolate import interp1d
    from scipy.spatial import distance as sci_dist
    # from scipy.signal import savgol_filter
except ImportError:
    raise ImportError('SciPy must be installed')

# GDAL
try:
    from osgeo import gdal
    from osgeo.gdalconst import *
except ImportError:
    raise ImportError('GDAL must be installed')

# OpenCV
try:
    import cv2
except ImportError:
    raise ImportError('OpenCV must be installed')

# Scikit-learn
try:
    from sklearn.feature_selection import chi2
    from sklearn.preprocessing import StandardScaler
    from sklearn import ensemble, tree
    from sklearn.neighbors import KNeighborsClassifier
    from sklearn.linear_model import LogisticRegression
    # from cudatree import RandomForestClassifier
    from sklearn.svm import SVC
    from sklearn.discriminant_analysis import QuadraticDiscriminantAnalysis as QDA
    from sklearn.naive_bayes import GaussianNB
    from sklearn.covariance import EllipticEnvelope
    from sklearn.cluster import KMeans
    from sklearn.semi_supervised import label_propagation
    from sklearn.grid_search import GridSearchCV
    from sklearn import cross_validation
    from sklearn import metrics
    from sklearn.decomposition import PCA as skPCA
    from sklearn.decomposition import IncrementalPCA
    from sklearn import manifold
    from sklearn import calibration
    from sklearn.feature_selection import VarianceThreshold
except ImportError:
    raise ImportError('Scikit-learn must be installed')

# Matplotlib
try:
    import matplotlib as mpl
    import matplotlib.pyplot as plt
    from mpl_toolkits.mplot3d import Axes3D
    from matplotlib.colors import ListedColormap
    import matplotlib.ticker as ticker
except ImportError:
    raise ImportError('Matplotlib must be installed')

# pd
try:
    import pandas as pd
    # import pd.rpy.common as com
except ImportError:
    raise ImportError('pd must be installed')

# retry
try:
    from retrying import retry
except:
    raise ImportError('retrying must be installed')

# Rtree
try:
    import rtree
except:
    # print('Rtree must be installed to use spatial indexing')
    pass

# from numba import jit as numba_jit
# from parakeet import jit as para_jit

import warnings
warnings.filterwarnings('ignore')


# @numba_jit
# def predict_opencv_numba3(feas, dims, input_model):
#
#     n_feas = dims[0]
#     rs = dims[1]
#     cs = dims[2]
#
#     # reshape the features
#     n_samps = rs * cs
#
#     out_feas = np.empty(n_samps).astype(np.uint8)
#
#     feas = feas.T.reshape(n_samps, n_feas)
#
#     for fea_idx in xrange(0, n_samps):
#
#         out_feas[fea_idx] = int(input_model(feas[fea_idx]))
#
#     return out_feas.reshape(cs, rs).T


# @para_jit
# def predict_opencv_parakeet(feas, dims, scaler, input_model):
#
#     n_feas = dims[0]
#     rs = dims[1]
#     cs = dims[2]
#
#     # reshape the features
#     n_samps = rs * cs
#
#     if isinstance(scaler, str) or scaler:
#         feas = scaler.transform(feas.T.reshape(n_samps, n_feas))
#     else:
#         feas = feas.T.reshape(n_samps, n_feas)
#
#     return np.asarray([int(input_model.predict(p_row)) for p_row in feas]).reshape(cs, rs).T
#
#
# @para_jit
# def predict_opencv_parakeet2(feas, dims, scaler, input_model):
#
#     n_feas = dims[0]
#     rs = dims[1]
#     cs = dims[2]
#
#     # reshape the features
#     n_samps = rs * cs
#
#     if isinstance(scaler, str) or scaler:
#         feas = scaler.transform(feas.T.reshape(n_samps, n_feas))
#     else:
#         feas = feas.T.reshape(n_samps, n_feas)
#
#     out_array = np.zeros(n_samps).astype(np.uint8)
#
#     for p_row in xrange(0, n_samps):
#
#         out_array[p_row] = int(input_model.predict(feas[p_row]))
#
#     return out_array
#
#
# @para_jit
# def predict_opencv_parakeet3(feas, dims, input_model):
#
#     n_feas = dims[0]
#     rs = dims[1]
#     cs = dims[2]
#
#     # reshape the features
#     n_samps = rs * cs
#
#     out_feas = np.empty(n_samps).astype(np.uint8)
#
#     feas = feas.T.reshape(n_samps, n_feas)
#
#     for fea_idx in xrange(0, n_samps):
#
#         out_feas[fea_idx] = int(input_model(feas[fea_idx]))
#
#     return out_feas.reshape(cs, rs).T


# def _predict_opencv01(features_1d, model_name, predictor):
#
#     """
#     loads the model for each sample
#
#     features -- (, n_features) ndarray
#     model_name -- str
#         : Full path to the .xml model
#     predictor -- str
#         : Name of model ('CVRF', 'CVEX_RF')
#
#     Returns
#     -------
#     Predicted class label as an integer
#     """
#
#     predictors = {'CVRF': cv2.RTrees(), 'CVEX_RF': cv2.ERTrees()}
#
#     model = predictors[predictor]
#     model.load(model_name)
#
#     return int(model.predict(features_1d))


def predict_pp(ci, cs):
    predicted[ci:ci+cs] = model_pp.predict(features[ci:ci+cs])


# def predict_cv(arg, **kwarg):
#     classification.predict_cv(*arg, **kwarg)


def _do_c5_cubist_predict(c5_cubist_model, classifier_name, predict_samps, rows_i=None):

    """
    A C5/Cubist prediction function

    Args:
        c5_cubist_model (object):
        classifier_name (str):
        predict_samps (rpy2 array): An array of features to make predictions on.
        rows_i (Optional[rpy2 object]): A R/rpy2 model instance of feature rows to make predictions on. If not passed,
            predictions are made on all rows. Default is None.

    Returns:
        NumPy 1d array of class predictions
    """

    if classifier_name == 'C5':

        if not rows_i:
            return np.array(C50.predict_C5_0(c5_cubist_model, newdata=predict_samps, type='class'), dtype='uint8')
        else:
            return np.array(C50.predict_C5_0(c5_cubist_model, newdata=predict_samps.rx(rows_i, True),
                                             type='class'), dtype='uint8')

    elif classifier_name == 'Cubist':

        if not rows_i:
            return np.array(Cubist.predict_cubist(c5_cubist_model, newdata=predict_samps), dtype='float32')
        else:
            return np.array(Cubist.predict_cubist(c5_cubist_model, newdata=predict_samps.rx(rows_i, True)),
                            dtype='float32')


def predict_c5_cubist(input_model, ip):

    """
    A C5/Cubist prediction function for parallel predictions

    Args:
        input_model (str): The model file to load.
        ip (list): A indice list of rows to extract from ``predict_samps``.
    """

    ci, m, h = pickle.load(file(input_model, 'rb'))

    rows_i = ro.IntVector(range(ip[0], ip[0]+ip[1]))

    if ci['classifier'] == 'C5':
        # TODO: type='prob'
        return np.array(C50.predict_C5_0(m, newdata=predict_samps.rx(rows_i, True), type='class'), dtype='uint8')
    else:
        return np.array(Cubist.predict_cubist(m, newdata=predict_samps.rx(rows_i, True)), dtype='float32')


def predict_scikit(input_model, ip):

    """
    A Scikit-learn prediction function for parallel predictions
    """

    if isinstance(input_model, str):
        __, m = pickle.load(file(input_model, 'rb'))
    else:
        m = input_model

    return m.predict(features[ip[0]:ip[0]+ip[1]])


def predict_cv(ci, cs, fn, pc, cr, ig, xy, cinfo, wc):

    """
    This is an ugly (and hopefully temporary) hack to get around the missing OpenCV model ``load`` method.
    """

    cl = classification()
    cl.split_samples(fn, perc_samp=pc, classes2remove=cr, ignore_feas=ig, use_xy=xy)
    cl.construct_model(classifier_info=cinfo, weight_classes=wc, be_quiet=True)

    return cl.model.predict(features[ci:ci+cs])[1]


def get_available_models():

    """
    Get a list of available models
    """

    return ['AB_DT', 'AB_EX_DT', 'AB_RF', 'AB_EX_RF', 'AB_Bag', 'AB_DTR', 'AB_EX_DTR',
            'AB_RFR', 'AB_EX_RFR', 'AB_BagR',
            'Bag', 'BagR', 'Bayes', 'DT', 'DTR',
            'EX_DT', 'EX_DTR', 'GB', 'GBR', 'C5', 'Cubist',
            'EX_RF', 'CVEX_RF', 'EX_RFR',
            'Logistic', 'NN',
            'RF', 'CVGBoost', 'CVRF', 'RFR', 'CVMLP',
            'SVM', 'SVMR', 'CVSVM', 'CVSVMA', 'CVSVR', 'CVSVRA', 'QDA']


class ParameterHandler(object):

    def __init__(self, classifier):

        self.equal_params = {'trees': 'n_estimators',
                             'min_samps': 'min_samples_split'}

        self.forests = ['RF', 'EX_RF']
        self.forests_regressed = ['RFR', 'EX_RFR']

        self.bagged = ['Bag', 'BagR']

        self.trees = ['DT', 'EX_DT']
        self.trees_regressed = ['DTR', 'EX_DTR']

        self.boosted = ['AB_DT', 'AB_EX_DT', 'AB_RF', 'AB_EX_RF', 'AB_Bag']

        self.boosted_g = ['GB']
        self.boosted_g_regressed = ['GBR']

        if classifier in self.forests:

            self.valid_params = ['n_estimators', 'criterion', 'max_depth', 'min_samples_split',
                                 'min_samples_leaf', 'min_weight_fraction_leaf', 'max_features',
                                 'max_leaf_nodes', 'bootstrap', 'oob_score', 'n_jobs',
                                 'random_state', 'verbose', 'warm_start', 'class_weight']

        elif classifier in self.forests_regressed:

            self.valid_params = ['n_estimators', 'criterion', 'max_depth', 'min_samples_split',
                                 'min_samples_leaf', 'min_weight_fraction_leaf', 'max_features',
                                 'max_leaf_nodes', 'bootstrap', 'oob_score', 'n_jobs',
                                 'random_state', 'verbose', 'warm_start']

        elif classifier in self.bagged:

            self.valid_params = ['base_estimator', 'n_estimators', 'max_samples', 'max_features',
                                 'bootstrap', 'bootstrap_features', 'oob_score', 'warm_start',
                                 'n_jobs', 'random_state', 'verbose']

        elif classifier in self.trees:

            self.valid_params = ['criterion', 'splitter', 'max_depth', 'min_samples_split',
                                 'min_samples_leaf', 'min_weight_fraction_leaf', 'max_features',
                                 'random_state', 'max_leaf_nodes', 'class_weight', 'presort']

        elif classifier in self.trees_regressed:

            self.valid_params = ['criterion', 'splitter', 'max_depth', 'min_samples_split', 'min_samples_leaf',
                                 'min_weight_fraction_leaf', 'max_features', 'random_state', 'max_leaf_nodes',
                                 'presort']

        elif classifier in self.boosted_g:

            self.valid_params = ['loss', 'learning_rate', 'n_estimators', 'subsample', 'min_samples_split',
                                 'min_samples_leaf', 'min_weight_fraction_leaf', 'max_depth', 'init',
                                 'random_state', 'max_features', 'verbose', 'max_leaf_nodes', 'warm_start',
                                 'presort']

        elif classifier in self.boosted_g_regressed:

            self.valid_params = ['loss', 'learning_rate', 'n_estimators', 'subsample', 'min_samples_split',
                                 'min_samples_leaf', 'min_weight_fraction_leaf', 'max_depth', 'init',
                                 'random_state', 'max_features', 'alpha', 'verbose', 'max_leaf_nodes',
                                 'warm_start', 'presort']

        elif classifier in self.boosted:
            self.valid_params = ['base_estimator', 'n_estimators', 'learning_rate', 'algorithm', 'random_state']

        elif classifier == 'NN':

            self.valid_params = ['n_neighbors', 'weights', 'algorithm', 'leaf_size', 'p', 'metric',
                                 'metric_params', 'n_jobs']

        elif classifier == 'Logistic':

            self.valid_params = ['penalty', 'dual', 'tol', 'C', 'fit_intercept', 'intercept_scaling',
                                 'class_weight', 'random_state', 'solver', 'max_iter', 'multi_class',
                                 'verbose', 'warm_start', 'n_jobs']

        else:
            raise NameError('The classifier is not supported.')

    def check_parameters(self, cinfo, default_params, trials_set=False):

        # Set defaults
        for k, v in default_params.iteritems():

            if k not in cinfo and k in self.valid_params:
                cinfo[k] = v

        for param_key, param_value in cinfo.copy().iteritems():

            if param_key in self.equal_params:

                if param_key == 'trials':

                    if not trials_set:

                        cinfo[self.equal_params[param_key]] = param_value
                        del cinfo[param_key]

                else:
                    if self.equal_params[param_key] in cinfo:
                        param_key_ = copy(param_key)
                        param_key = self.equal_params[param_key]
                        del cinfo[param_key_]

            if param_key not in self.valid_params and param_key in cinfo:
                del cinfo[param_key]

        return cinfo


class Samples(object):

    """
    A class to handle data samples

    Args:
        file_name (str): Input .txt file with samples and labels.
        perc_samp (Optional[float]): Percent to sample from all samples. Default is .9. *This parameter
            samples from the entire set of samples, regardless of which class they are in.
        perc_samp_each (Optional[float]): Percent to sample from each class. Default is 0. *This parameter
            overrides ``perc_samp`` and forces a percentage of samples from each class.
        scale_data (Optional[bool]): Whether to scale (normalize) data. Default is False.
        class_subs (Optional[dict]): Dictionary of class percentages or number to sample. Default is empty, or None.
            Example:
                Sample by percentage = {1:.9, 2:.9, 3:.5}
                Sample by integer = {1:300, 2:300, 3:150}
        norm_struct (Optional[bool]): Whether the structure of the data is normals Default is True. In MapPy's
            case, normal is (X,Y,Var1,Var2,Var3,Var4,...,VarN,Labels), whereas the alternative (i.e., False) is
            (Labels,Var1,Var2,Var3,Var4,...,VarN)
        labs_type (Optional[str]): Read class labels as integer ('int') or float ('float'). Default is 'int'.
        recode_dict (Optional[dict]): Dictionary of classes to recode. Default is {}, or empty dictionary.
        classes2remove (Optional[list]): List of classes to remove from samples. Default is [], or keep
            all classes.
        sample_weight (Optional[list or 1d array]): Sample weights. Default is None.
        ignore_feas (Optional[list]): A list of feature (image layer) indexes to ignore. Default is [], or use all
            features. *The features are sorted.
        use_xy (Optional[bool]): Whether to use the x, y coordinates as predictive variables. Default is False.
        stratified (Optional[bool]): Whether to stratify the samples. Default is False.
        spacing (Optional[float]): The grid spacing (meters) to use for stratification (in ``stratified``).
            Default is 1000.

    Attributes:
        file_name (str)
        p_vars (ndarray)
        p_vars_test (ndarray)
        labels (list)
        labels_test (list)
        use_xy (bool)
        headers (list)
        all_samps (ndarray)
        XY (ndarray)
        n_samps (int)
        n_feas (int)
        classes (list)
        class_counts (dict)
    """

    def __init__(self):

        self.time_stamp = time.asctime(time.localtime(time.time()))

    def split_samples(self, file_name, perc_samp=.9, perc_samp_each=0, scale_data=False, class_subs={},
                      norm_struct=True, labs_type='int', recode_dict={}, classes2remove=[],
                      sample_weight=None, ignore_feas=[], use_xy=False, stratified=False, spacing=1000.,
                      x_label='X', y_label='Y', response_label='response'):

        # if platform.system() == 'Windows':
        #     self.file_name = file_name.replace('\\', '/')
        # else:
        self.file_name = file_name

        self.labels_test = None
        self.p_vars = None
        self.p_vars_test = None
        self.labels = None
        self.use_xy = use_xy
        self.perc_samp = perc_samp
        self.perc_samp_each = perc_samp_each
        self.classes2remove = classes2remove
        self.sample_weight = sample_weight

        if not isinstance(self.file_name, str):
            raise TypeError('The samples file must be a text file.')

        # Open the data samples.
        df = pd.read_csv(self.file_name, sep=',')

        # Parse the headers.
        self.headers = df.columns.values.tolist()

        if norm_struct:

            data_position = 2

            self.headers = self.headers[self.headers.index(x_label):]

            # The response index position.
            self.label_idx = -1

        else:

            self.headers = self.headers[self.headers.index(response_label):]

            # The response index position.
            self.label_idx = 0

            data_position = 0

        # Parse the x variables.
        self.all_samps = df.loc[:, self.headers[data_position:]].values

        # Parse the x, y coordinates.
        self.XY = df[[x_label, y_label]].values

        # Spatial stratified sampling.
        if stratified:

            self.use_xy = True

            min_x = self.XY[:, 0].min()
            max_x = self.XY[:, 0].max()

            min_y = self.XY[:, 1].min()
            max_y = self.XY[:, 1].max()

            x_grids = np.arange(min_x, max_x+spacing, spacing)
            y_grids = np.arange(min_y, max_y+spacing, spacing)

        # Remove specified x variables.
        if ignore_feas:

            ignore_feas_ = [f-1 for f in ignore_feas]
            ignore_feas = sorted([int(f-1) for f in ignore_feas])
            self.all_samps = np.delete(self.all_samps, ignore_feas, axis=1)

            temp_headers = self.headers[2:-1]

            for offset, index in enumerate(ignore_feas_):
                index -= offset
                del temp_headers[index]

            self.headers = self.headers[:2] + temp_headers + [self.headers[-1]]

        # Append the x, y coordinates to the x variables.
        if self.use_xy:
            self.all_samps = np.c_[self.all_samps[:, :-1], self.XY, self.all_samps[:, -1]]
            self.headers = self.headers[2:-1] + self.headers[:2] + [self.headers[-1]]
        else:
            # Remove x, y
            self.headers = self.headers[2:]

        # Remove unwanted classes.
        if self.classes2remove:
            self._remove_classes(self.classes2remove)

        # Get the number of samples and x variables.
        #   rows = number of samples
        #   cols = number of features
        self.n_samps = self.all_samps.shape[0]
        self.n_feas = self.all_samps.shape[1] - 1

        if isinstance(self.sample_weight, np.ndarray):
            assert len(self.sample_weight) == self.n_samps

        if isinstance(self.sample_weight, list) and len(self.sample_weight) > 0:
            self.sample_weight = np.array(self.sample_weight, dtype='float32')

        # Recode specified classes.
        if recode_dict:

            new_samps = np.zeros(self.all_samps.shape[0], dtype='int16')
            temp_labels = self.all_samps[:, -1]

            for recode_key, cl in sorted(recode_dict.iteritems()):
                new_samps[temp_labels == recode_key] = cl

            self.all_samps[:, -1] = new_samps

        # Sample a specified number per class.
        if class_subs:

            counter = 1

            for class_key, cl in sorted(class_subs.iteritems()):

                # Get all the samples that match the current class.
                curr_cl = self.all_samps[np.where(self.all_samps[:, self.label_idx] == class_key)]

                # Shuffle rows (samples) for randomness.
                np.random.shuffle(curr_cl)

                # Check for float or integer.
                if isinstance(cl, float):
                    ran = np.random.choice(range(curr_cl.shape[0]), size=int(cl * curr_cl.shape[0]), replace=False)
                elif isinstance(cl, int):
                    ran = np.random.choice(range(curr_cl.shape[0]), size=cl, replace=False)

                # Create the test samples.
                test_samps_temp = np.delete(curr_cl, ran, axis=0)

                # Get the current samples.
                curr_cl = curr_cl[ran]

                if counter == 1:
                    train_stk = np.copy(curr_cl)
                    test_stk = np.copy(test_samps_temp)
                else:
                    train_stk = np.vstack((train_stk, curr_cl))
                    test_stk = np.vstack((test_stk, test_samps_temp))

                counter += 1

            self.all_samps = np.copy(train_stk)
            test_samps = np.copy(test_stk)

        elif 0 < perc_samp_each < 1:

            # Get unique class values.
            if labs_type == 'int':
                self.labels = np.asarray([int(l) for l in self.all_samps[:, self.label_idx]])
            elif labs_type == 'float':
                self.labels = np.asarray([float(l) for l in self.all_samps[:, self.label_idx]]).astype(np.float32)
            else:
                raise TypeError('\n``labs_type`` should be int or float\n')

            self.classes = list(np.unique(self.labels))

            class_subs = {}

            for clp in self.classes:
                class_subs[clp] = perc_samp_each

            counter = 1

            if isinstance(self.sample_weight, np.ndarray):
                self.all_samps = np.c_[self.sample_weight, self.all_samps]

            for class_key, cl in sorted(class_subs.iteritems()):

                # Get all the samples that match the current class.
                curr_cl = self.all_samps[np.where(self.all_samps[:, self.label_idx] == class_key)]

                # Shuffle rows (samples).
                np.random.shuffle(curr_cl)

                # Check for float or integer.
                if isinstance(cl, float):
                    ran = np.random.choice(range(curr_cl.shape[0]), size=int(cl * curr_cl.shape[0]), replace=False)
                elif isinstance(cl, int):
                    ran = np.random.choice(range(curr_cl.shape[0]), size=cl, replace=False)

                # Create the test samples.
                test_samps_temp = np.delete(curr_cl, ran, axis=0)

                # Get the current samples.
                curr_cl = curr_cl[ran]

                if counter == 1:
                    train_stk = np.copy(curr_cl)
                    test_stk = np.copy(test_samps_temp)
                else:
                    train_stk = np.vstack((train_stk, curr_cl))
                    test_stk = np.vstack((test_stk, test_samps_temp))

                counter += 1

            if isinstance(self.sample_weight, np.ndarray):

                self.all_samps = np.copy(train_stk[:, 1:])
                test_samps = np.copy(test_stk[:, 1:])

                self.sample_weight = train_stk[:, 0]

            else:

                self.all_samps = np.copy(train_stk)
                test_samps = np.copy(test_stk)

        elif (perc_samp < 1) and (perc_samp_each == 0):

            if stratified:

                print 'Stratifying ...'

                n_total_samps = int(perc_samp * self.n_samps)
                n_match_samps = 0

                # We need x, y coordinates, so force it.
                if not self.use_xy:
                    self.all_samps = np.c_[self.all_samps[:, :-1], self.XY, self.all_samps[:, -1]]

                while n_match_samps < n_total_samps:
                    n_match_samps = self._stratify(y_grids, x_grids, n_match_samps, n_total_samps)

                test_samps = copy(self.all_samps)
                self.all_samps = copy(self.stratified_samps)

            else:

                # Shuffle rows (samples).
                np.random.shuffle(self.all_samps)

                # Get random indices.
                ran = np.random.choice(range(self.n_samps), size=int(perc_samp * self.n_samps), replace=False)

                # Extract test samples.
                test_samps = np.delete(self.all_samps, ran, axis=0)

                # Extract training samples.
                self.all_samps = self.all_samps[ran]

                if isinstance(self.sample_weight, np.ndarray):
                    self.sample_weight = self.sample_weight[ran]

        self.n_samps = self.all_samps.shape[0]

        # Get unique class values.
        if labs_type == 'int':
            self.labels = np.asarray([int(l) for l in self.all_samps[:, self.label_idx]])
        elif labs_type == 'float':
            self.labels = np.float32(np.asarray([float(l) for l in self.all_samps[:, self.label_idx]]))
        else:
            raise ValueError('\n``labs_type`` should be int or float\n')

        self.classes = list(np.unique(self.labels))
        self.n_classes = len(self.classes)

        if norm_struct:
            self.p_vars = self.all_samps[:, :self.label_idx].astype(np.float32)
        else:
            self.p_vars = self.all_samps[:, 1:].astype(np.float32)

        self.p_vars[np.isnan(self.p_vars) | np.isinf(self.p_vars)] = 0.

        if ((perc_samp < 1) and (perc_samp_each == 0)) or class_subs or (0 < perc_samp_each < 1):

            if labs_type == 'int':
                self.labels_test = np.asarray([int(l) for l in test_samps[:, self.label_idx]])
            elif labs_type == 'float':
                self.labels_test = np.asarray([float(l) for l in test_samps[:, self.label_idx]]).astype(np.float32)

            if norm_struct:
                self.p_vars_test = test_samps[:, :self.label_idx].astype(np.float32)
            else:
                self.p_vars_test = test_samps[:, 1:].astype(np.float32)

            self.p_vars_test[np.isnan(self.p_vars_test) | np.isinf(self.p_vars_test)] = 0.

            self.p_vars_test_rows = self.p_vars_test.shape[0]
            self.p_vars_test_cols = self.p_vars_test.shape[1]

        # Get individual class counts.
        self._update_class_counts()

        if scale_data:

            d_name, f_name = os.path.split(self.file_name)
            f_base, f_ext = os.path.splitext(f_name)

            scaler_file = os.path.join(d_name, '{}_scaler.txt'.format(f_base))

            self.scaler = StandardScaler().fit(self.p_vars)

            # pickle scaler to file for later use
            pickle.dump(self.scaler, file(scaler_file, 'wb'), protocol=pickle.HIGHEST_PROTOCOL)

            # Save the unscaled samples.
            self.p_vars_original = self.p_vars.copy()

            # Scale the data.
            self.p_vars = self.scaler.transform(self.p_vars)

            self.scaled = True

        else:
            self.scaled = False

    def _update_class_counts(self):

        self.classes = map(int, list(np.unique(self.labels)))
        self.n_classes = len(self.classes)

        self.class_counts = {}

        for indv_class in self.classes:
            self.class_counts[indv_class] = len(np.where(self.labels == indv_class)[0])

    def _stratify(self, y_grids, x_grids, n_match_samps, n_total_samps):

        """
        Grid stratification
        """

        for ygi, xgj in itertools.product(range(0, len(y_grids)-1), range(0, len(x_grids)-1)):

            # Get all of the samples in the current grid.
            gi = np.where((self.all_samps[:, -2] >= y_grids[ygi]) &
                          (self.all_samps[:, -2] < y_grids[ygi+1]) &
                          (self.all_samps[:, -3] >= x_grids[xgj]) &
                          (self.all_samps[:, -3] < x_grids[xgj+1]))[0]

            if len(gi) > 0:

                # Randomly sample from the grid samples.
                ran = np.random.choice(range(len(gi)), size=1, replace=False)

                gi_i = gi[ran[0]]

                # Remove the samples.
                if n_match_samps == 0:

                    # Reshape (add 1 for the labels)
                    self.stratified_samps = self.all_samps[gi_i].reshape(1, self.n_feas+1)
                    self.all_samps = np.delete(self.all_samps, gi_i, axis=0)

                else:

                    self.stratified_samps = np.r_[self.stratified_samps, self.all_samps[gi_i].reshape(1, self.n_feas+1)]
                    self.all_samps = np.delete(self.all_samps, gi_i, axis=0)

                n_match_samps += 1

                if n_match_samps >= n_total_samps:
                    return n_match_samps

        return n_match_samps

    def _remove_classes(self, classes2remove):

        """
        Remove specific classes from the data
        """

        for class2remove in classes2remove:

            class2remove_idx = np.where(self.all_samps[:, self.label_idx] == class2remove)

            self.all_samps = np.delete(self.all_samps, class2remove_idx, axis=0)

            if isinstance(self.p_vars, np.ndarray):

                self.p_vars = np.float32(np.delete(self.p_vars, class2remove_idx, axis=0))
                self.labels = np.float32(np.delete(self.labels, class2remove_idx, axis=0))

            if isinstance(self.sample_weight, np.ndarray):
                self.sample_weight = np.float32(np.delete(self.sample_weight, class2remove_idx, axis=0))

    def remove_values(self, value2remove, fea_check):

        """
        Removes values from the sample data

        Args:
            value2remove (int): The value to remove.
            fea_check (int): The feature position to use for checking.

        Attributes:
            p_vars (ndarray)
            labels (ndarray)
        """

        idx = np.where(self.p_vars[:, fea_check-1] < value2remove)

        self.p_vars = np.float32(np.delete(self.p_vars, idx, axis=0))
        self.labels = np.float32(np.delete(self.labels, idx, axis=0))


class EndMembers(object):

    """
    A class for endmember extraction
    """

    def __init__(self):

        self.time_stamp = time.asctime(time.localtime(time.time()))

    def extract_endmembers(self, n_members=2, method='nfindr'):

        """
        Extracts land cover endmembers from training samples. Be sure to remove all classes
        except the one of interest.

        Args:
            n_members (Optional[int]): The number of endmembers to extract. Default is 2.
            method (Optional[str]): The method to use. Default is 'ndfindr'.
                Choices are ['fippi', 'nfinder'].

        Reference:
            http://pysptools.sourceforge.net/nbex_methanol_burner.html

        Examples:
            >>> from mappy.classifiers import classification
            >>> cl = classification()
            >>>
            >>> # remove all classes except the one of interest (here, class 2)
            >>> cl.split_samples('/land_cover_samples.txt', perc_samp=1.,
            >>>                  classes2remove=[1, 3, 4, 5, 6],
            >>>                  ignore_feas=[37, 38])
            >>>
            >>> cl.extract_endmembers()
            >>> print cl.endmembers
        """

        try:
            import pysptools.eea as eea
        except ImportError:
            raise ImportError('Pysptools needs to be installed to extract endmembers')

        map_methods = {'fippi': eea.FIPPI(), 'nfinder': eea.NFINDR()}

        try:
            end_finder = map_methods[method]
        except NameError:
            raise NameError('The {} method is not an option.'.format(method))

        # for an image
        # image.T.reshape(i_info.rows, i_info.cols, i_info.bands)

        self.endmembers = end_finder.extract(self.p_vars.reshape(1, self.n_samps, self.n_feas), n_members, maxit=5)

    def get_abundance(self, input_image, out_image, mask=None, method='nnls', class2keep=1, ignore_feas=[]):

        """
        Gets the land cover abundance based on extracted endmembers.

        Args:
            input_image (str): The image to extract endmembers from.
            out_image (str): The output abundance image.
            mask (Optional[str]): The thematic image with land cover classes. Default is None.
            method (Optional[str]): The mapping method to use. Default is 'nnls'.
                Choices are ['fcls', 'nnls', 'ucls'].
            class2keep (Optional[int]): The land cover class to get abundance from. Default is 1.
            ignore_feas (Optional[int list]): A list of image features to ignore. Default is [].

        Returns:
            None, writes abundance to ``out_image``.

        Examples:
            >>> # An example of automatic endmember extraction for
            >>> #   a chosen class, followed by abundance estimation.
            >>> from mappy.classifiers import classification
            >>> cl = classification()
            >>>
            >>> # Here we load the samples and remove each class, except 2
            >>> cl.split_samples('/08N_points_merged_02.txt', perc_samp=1.,
            >>>                  classes2remove=[1, 3, 4, 5, 6], ignore_feas=[37, 38])
            >>>
            >>> # The endmembers for class 2 are automatically extracted.
            >>> cl.extract_endmembers()
            >>>
            >>> # The endmembers are then used to estimate abundance
            >>> #   and the <class2keep> parameter is only for masking.
            >>> cl.get_abundance('/subs/08N_all_bands.tif',
            >>>                  '/subs/08N_all_bands_pasture_abundance.tif',
            >>>                  mask='mask.tif', class2keep=2)
        """

        try:
            import pysptools.abundance_maps as amp
        except ImportError:
            raise ImportError('Pysptools needs to be installed to extract endmembers')

        map_methods = dict(fcls=amp.FCLS(), nnls=amp.NNLS(), ucls=amp.UCLS())

        try:
            mapper = map_methods[method]
        except NameError:
            raise NameError('The {} method is not an option.'.format(method))

        # open the input image
<<<<<<< HEAD
        i_info = raster_tools.ropen(input_image)
=======
        i_info = raster_tools.open(input_image)
>>>>>>> b410adf6
        arr = i_info.read(bands2open=-1)

        if ignore_feas:

            ignore_feas = map(int, ignore_feas)
            arr = np.delete(arr, ignore_feas, axis=0)

        arr_dims, arr_rows, arr_cols = arr.shape

        self.abundance_maps = mapper.map(arr.T.reshape(arr_rows, arr_cols, arr_dims), self.endmembers, normalize=True)

        r, c, b = self.abundance_maps.shape

        self.abundance_maps = self.abundance_maps.reshape(c, r, b).T

        o_info = i_info.copy()
        o_info.update_info(storage='float32', bands=1)

        if isinstance(mask, str):

            d_name, f_name = os.path.split(out_image)
            f_base, f_ext = os.path.splitext(f_name)

            out_img_not_masked = os.path.join(d_name, '{}_not_masked{}'.format(f_base, f_ext))

            raster_tools.write2raster(self.abundance_maps[1], out_img_not_masked, o_info=o_info, flush_final=True)

        else:

            raster_tools.write2raster(self.abundance_maps[1], out_image, o_info=o_info, flush_final=True)

        if isinstance(mask, str):

<<<<<<< HEAD
            a_info = raster_tools.ropen(out_img_not_masked)
            m_info = raster_tools.ropen(mask)
=======
            a_info = raster_tools.open(out_img_not_masked)
            m_info = raster_tools.open(mask)
>>>>>>> b410adf6

            a_arr = a_info.read()
            m_arr = m_info.read()

            a_arr[m_arr != class2keep] = 0

            raster_tools.write2raster(a_arr, out_image, o_info=o_info, flush_final=True)

        # plt.imshow(amaps.reshape(c, r, b).T[1])
        # plt.show()

        i_info.close()


class Visualization(object):

    """
    A class for data visualization
    """

    def __init__(self):

        self.time_stamp = time.asctime(time.localtime(time.time()))

    def vis_parallel_coordinates(self):

        """
        Visualize time series data in parallel coordinates style

        Examples:
            >>> from mappy.classifiers import classification
            >>> cl = classification()
            >>>
            >>> cl.split_samples('/samples.txt', perc_samp_each=.5)
            >>> cl.vis_parallel_coordinates()
        """

        ax = plt.figure().add_subplot(111)

        x = range(self.p_vars.shape[1])

        colors = {1: 'black', 2: 'cyan', 3: 'yellow', 4: 'red', 5: 'orange', 6: 'green',
                  7: 'purple', 8: 'magenta', 9: '#5F4C0B', 10: '#21610B', 11: '#210B61'}

        leg_items = []
        leg_names = []

        for class_label in self.classes:

            idx = np.where(self.labels == class_label)
            current_class_array = self.p_vars[idx]

            for current_class in current_class_array:

                p = ax.plot(x, current_class, c=colors[class_label], label=class_label)

                leg_items.append(p)
                leg_names.append(str(class_label))

        plt.legend(tuple(leg_items), tuple(leg_names),
                   scatterpoints=1,
                   loc='upper left',
                   ncol=3,
                   fontsize=12)

        plt.show()

        plt.close()

    def vis_dimensionality_reduction(self, method='pca', n_components=3, class_list=[], class_names={}, labels=None):

        """
        Visualize dimensionality reduction

        Args:
            method (Optional[str]): Reduction method. Choices are ['pca' (default) :: Principal Components Analysis,
                'spe' :: Spectral Embedding (also known as Laplacian Eigenmaps),
                'tsne' :: t-distributed Stochastic Neighbor Embedding].
            n_components (Optional[int]): The number of components to return. Default is 3.
            class_list (Optional[list]): A list of classes to compare. The default is an empty list, or all classes.
            class_names (Optional[dict]): A dictionary of class names. The default is an empty dictionary, so the
                labels are the class values.

        Examples:
            >>> from mappy.classifiers import classification
            >>> cl = classification()
            >>>
            >>> cl.split_samples('/samples.txt')
            >>> cl.vis_dimensionality_reduction(n_components=3)
        """

        if method == 'spe':

            embedder = manifold.SpectralEmbedding(n_components=n_components, random_state=0, eigen_solver='arpack')

            # transform the variables
            self.p_vars_reduced = embedder.fit_transform(self.p_vars)

        elif method == 'pca':

            skPCA_ = skPCA(n_components=n_components)
            skPCA_.fit(self.p_vars)
            self.p_vars_reduced = skPCA_.transform(self.p_vars)

            # mn, eigen_values = cv2.PCACompute(self.p_vars.T, self.p_vars.T.mean(axis=0).reshape(1, -1),
            #                                   maxComponents=n_components)

            # self.p_vars_reduced = eigen_values.T

        elif method == 'tsne':

            tsne = manifold.TSNE(n_components=n_components, init='pca', random_state=0)

            self.p_vars_reduced = tsne.fit_transform(self.p_vars)

        if n_components > 2:
            ax = plt.figure().add_subplot(111, projection='3d')
        else:
            ax = plt.figure().add_subplot(111)

        colors = ['black', 'cyan', 'yellow', 'red', 'orange', 'green', 'purple', 'magenta',
                  '#5F4C0B', '#21610B', '#210B61']

        if class_list:
            n_classes = len(class_list)
        else:
            n_classes = self.n_classes
            class_list = self.classes

        leg_items = []
        leg_names = []

        for n_class in xrange(0, n_classes):

            if class_list:

                if class_names:
                    leg_names.append(str(class_names[class_list[n_class]]))
                else:
                    leg_names.append(str(class_list[n_class]))

            else:
                leg_names.append(str(class_list[n_class]))

            cl_idx = np.where(self.labels == self.classes[n_class])

            if n_components > 2:

                curr_pl = ax.scatter(self.p_vars_reduced[:, 0][cl_idx], self.p_vars_reduced[:, 1][cl_idx],
                                     self.p_vars_reduced[:, 2][cl_idx], c=colors[n_class],
                                     edgecolor=colors[n_class], alpha=.5, label=leg_names[n_class])

            else:

                curr_pl = ax.scatter(self.p_vars_reduced[:, 0][cl_idx], self.p_vars_reduced[:, 1][cl_idx],
                                     c=colors[n_class], edgecolor=colors[n_class], alpha=.5)

            leg_items.append(curr_pl)

            ax.set_xlabel('1st component')
            ax.set_ylabel('2nd component')

        ax.set_xlim3d(self.p_vars_reduced[:, 0].min(), self.p_vars_reduced[:, 0].max())
        ax.set_ylim3d(self.p_vars_reduced[:, 1].min(), self.p_vars_reduced[:, 1].max())

        if n_components > 2:

            ax.set_zlim3d(self.p_vars_reduced[:, 2].min(), self.p_vars_reduced[:, 2].max())

            ax.set_zlabel('3rd component')
            ax.legend()

        else:

            plt.legend(tuple(leg_items), tuple(leg_names),
                       scatterpoints=1,
                       loc='upper left',
                       ncol=3,
                       fontsize=12)

        if labels:

            # plot x, y coordinates as labels
            x, y = self.XY[:, 0], self.XY[:, 1]

            x = x[labels]
            y = y[labels]
            pv = self.p_vars[labels]
            # l = self.labels[labels]

            for i in xrange(0, len(x)):

                ax.annotate('%d, %d' % (int(x[i]), int(y[i])), xy=(pv[i, 0], pv[i, 1]), size=6, color='#1C1C1C',
                            xytext=(-10, 10), bbox=dict(boxstyle='round,pad=0.5', fc='white', alpha=.5),
                            arrowprops=dict(arrowstyle='-', connectionstyle='arc3,rad=0'),
                            textcoords='offset points', ha='right', va='bottom')

        plt.show()

        plt.close()

    def vis_data(self, fea_1, fea_2, fea_3=None, class_list=[], class_names={}, labels=None):

        """
        Visualize classes in feature space

        Args:
            fea_1 (int): The first feature to plot.
            fea_2 (int): The second feature to plot.
            fea_3 (Optional[int]): The optional, third feature to plot. Default is None.
            class_list (Optional[list]): A list of classes to compare. The default is an empty list, or all classes.
            class_names (Optional[dict]): A dictionary of class names. The default is an empty dictionary, so the
                labels are the class values.

        Examples:
            >>> from mappy.classifiers import classification
            >>> cl = classification()
            >>>
            >>> cl.split_samples('/samples.txt', classes2remove=[1, 4],
            >>>                  class_subs={2:.1, 5:.01, 8:.1, 9:.9})
            >>>
            >>> cl.vis_data(1, 2)
            >>> # or
            >>> cl.vis_data(1, 2, fea_3=5, class_list=[3, 5, 8],
            >>>             class_names={3: 'forest', 5: 'agriculture', 8: 'water'})
        """

        if isinstance(fea_3, int):
            ax = plt.figure().add_subplot(111, projection='3d')
        else:
            ax = plt.figure().add_subplot(111)

        colors = ['black', 'cyan', 'yellow', 'red', 'orange', 'green', 'purple', 'magenta',
                  '#5F4C0B', '#21610B', '#210B61']

        if class_list:
            n_classes = len(class_list)
        else:
            n_classes = self.n_classes
            class_list = self.classes

        leg_items = []
        leg_names = []

        for n_class in xrange(0, n_classes):

            if class_list:

                if class_names:
                    leg_names.append(str(class_names[class_list[n_class]]))
                else:
                    leg_names.append(str(class_list[n_class]))

            else:
                leg_names.append(str(class_list[n_class]))

            cl_idx = np.where(self.labels == self.classes[n_class])

            if fea_3:

                curr_pl = ax.scatter(self.p_vars[:, fea_1-1][cl_idx], self.p_vars[:, fea_2-1][cl_idx],
                                     self.p_vars[:, fea_3-1][cl_idx], c=colors[n_class], edgecolor=colors[n_class],
                                     alpha=.5, label=leg_names[n_class])

            else:

                curr_pl = ax.scatter(self.p_vars[:, fea_1-1][cl_idx], self.p_vars[:, fea_2-1][cl_idx],
                                     c=colors[n_class], edgecolor=colors[n_class], alpha=.5)

            leg_items.append(curr_pl)

            # plt.xlabel('Feature: %d' % fea_1)
            # plt.ylabel('Feature: %d' % fea_2)

            ax.set_xlabel('Feature: %d' % fea_1)
            ax.set_ylabel('Feature: %d' % fea_2)

        limits = False

        if limits:

            ax.set_xlim(-1, np.max(self.p_vars[:, fea_1-1]))
            ax.set_ylim(-1, np.max(self.p_vars[:, fea_2-1]))

        if fea_3:

            ax.set_zlabel('Feature: %d' % fea_3)
            ax.legend()

            # if limits:
            #     ax.set_zlim(int(np.percentile(self.p_vars[:, fea_2-1], 1)),
            #                 int(np.percentile(self.p_vars[:, fea_2-1], 100)))

        else:

            plt.legend(tuple(leg_items), tuple(leg_names),
                       scatterpoints=1,
                       loc='upper left',
                       ncol=3,
                       fontsize=12)

        if labels:

            # plot x, y coordinates as labels
            x, y = self.XY[:, 0], self.XY[:, 1]

            x = x[labels]
            y = y[labels]
            pv = self.p_vars[labels]
            # l = self.labels[labels]

            for i in xrange(0, len(x)):

                ax.annotate('%d, %d' % (int(x[i]), int(y[i])), xy=(pv[i, fea_1-1], pv[i, fea_2-1]), size=6,
                            color='#1C1C1C', xytext=(-10, 10), bbox=dict(boxstyle='round,pad=0.5',
                                                                         fc='white', alpha=.5),
                            arrowprops=dict(arrowstyle='-', connectionstyle='arc3,rad=0'),
                            textcoords='offset points', ha='right', va='bottom')

        plt.show()

        plt.close()

    def vis_decision(self, fea_1, fea_2, classifier_info={'classifier': 'RF'}, class2check=1,
                     compare=1, locate_outliers=False):

        """
        Visualize a model decision function

        Args:
            classifier_info (dict): Parameters for Random Forest, SVM, and Bayes.
            fea_1 (int): The first feature to compare.
            fea_1 (int): The second feature to compare.
            class2check (int): The class value to visualize.
            compare (int): Compare one classifier against itself using different parameters (1), or compare
                several classifiers (2).

        Examples:
            >>> from mappy.classifiers import classification
            >>> cl = classification()
            >>>
            >>> # load 100% of the samples and scale the data
            >>> cl.split_samples('/samples.txt', scale_data=True, perc_samp=1.)
            >>>
            >>> # semi supervised learning
            >>> cl.semi_supervised()
            >>>
            >>> # or train a model
            >>> cl.construct_model()
            >>>
            >>> # remove outliers in the data
            >>> cl.remove_outliers()
            >>>
            >>> # plot the decision
            >>> cl.vis_decision(1, 2)
            >>>
            >>> # Command line
            >>> > ./classification.py -s /samples.txt --scale yes -p 1 --semi yes --outliers yes --decision 1,2,1,2
        """

        self.classifier_info = classifier_info

        self._default_parameters()

        # take only two features
        self.p_vars = self.p_vars[:, [fea_1-1, fea_2-1]]

        # max_depth_2 = classifier_info['max_depth'] + 50
        # C2 = classifier_info['C'] + 5

        colors = ['black', 'cyan', 'yellow', 'red', 'orange', 'green', 'purple', 'magenta', '#5F4C0B', '#21610B',
                  '#210B61']

        cm = plt.cm.gist_stern # plt.cm.RdBu    # for the decision boundaries
        cm_bright = ListedColormap(['#FF0000', '#0000FF'])

        x_min, x_max = self.p_vars[:, 0].min() - .5, self.p_vars[:, 0].max() + .5
        y_min, y_max = self.p_vars[:, 1].min() - .5, self.p_vars[:, 1].max() + .5

        xx, yy = np.meshgrid(np.arange(x_min, x_max, .05), np.arange(y_min, y_max, .05))

        if compare == 1:

            if 'RF' in classifier_info['classifier']:

                clf1 = RandomForestClassifier(**self.classifier_info_rf)

                clf2 = ExtraTreesClassifier(**self.classifier_info_rf)

            elif classifier_info['classifier'] == 'SVM':

                clf1 = SVC(gamma=classifier_info['gamma'], C=classifier_info['C'])
                clf2 = SVC(gamma=classifier_info['gamma'], C=C2)

            elif classifier_info['classifier'] == 'Bayes':

                clf1 = GaussianNB()
                clf2 = GaussianNB()

            clf1.fit(self.p_vars, self.labels)
            clf2.fit(self.p_vars, self.labels)

            ## plot the dataset first
            ax1 = plt.subplot(121)
            ax2 = plt.subplot(122)

            ax1.set_xlim(xx.min(), xx.max())
            ax1.set_ylim(yy.min(), yy.max())
            ax1.set_xticks(())
            ax1.set_yticks(())

            ax2.set_xlim(xx.min(), xx.max())
            ax2.set_ylim(yy.min(), yy.max())
            ax2.set_xticks(())
            ax2.set_yticks(())

            # plot the decision boundary
            if hasattr(clf1, 'decision_function'):
                Z1 = clf1.decision_function(np.c_[xx.ravel(), yy.ravel()])[:, class2check-1]
                Z2 = clf2.decision_function(np.c_[xx.ravel(), yy.ravel()])[:, class2check-1]
            else:
                Z1 = clf1.predict_proba(np.c_[xx.ravel(), yy.ravel()])[:, class2check-1]
                Z2 = clf2.predict_proba(np.c_[xx.ravel(), yy.ravel()])[:, class2check-1]

            # Put the result into a color plot
            Z1 = Z1.reshape(xx.shape)
            ax1.contourf(xx, yy, Z1, cmap=cm, alpha=.8)

            Z2 = Z2.reshape(xx.shape)
            ax2.contourf(xx, yy, Z2, cmap=cm, alpha=.8)

        elif compare == 2:

            clf1 = RandomForestClassifier(max_depth=classifier_info['max_depth'],
                                          n_estimators=classifier_info['trees'],
                                          max_features=classifier_info['rand_vars'],
                                          min_samples_split=classifier_info['min_samps'],
                                          n_jobs=-1)

            clf2 = ExtraTreesClassifier(max_depth=classifier_info['max_depth'],
                                        n_estimators=classifier_info['trees'],
                                        max_features=classifier_info['rand_vars'],
                                        min_samples_split=classifier_info['min_samps'],
                                        n_jobs=-1)

            clf3 = SVC(gamma=classifier_info['gamma'], C=classifier_info['C'])

            clf4 = GaussianNB()

            clf1.fit(self.p_vars, self.labels)
            clf2.fit(self.p_vars, self.labels)

            if locate_outliers:

                weights = np.ones(len(self.labels))
                for c, curr_c_idx in self.class_outliers.iteritems():

                    class_idx = np.where(self.labels == c)

                    weights[class_idx][curr_c_idx] *= 10

            else:
                weights = None

            clf3.fit(self.p_vars, self.labels, sample_weight=weights)

            clf4.fit(self.p_vars, self.labels)

            ## plot the dataset first
            ax1 = plt.subplot(221)
            ax2 = plt.subplot(222)
            ax3 = plt.subplot(223)
            ax4 = plt.subplot(224)

            ax1.set_xlim(xx.min(), xx.max())
            ax1.set_ylim(yy.min(), yy.max())
            ax1.set_xticks(())
            ax1.set_yticks(())

            ax2.set_xlim(xx.min(), xx.max())
            ax2.set_ylim(yy.min(), yy.max())
            ax2.set_xticks(())
            ax2.set_yticks(())

            ax3.set_xlim(xx.min(), xx.max())
            ax3.set_ylim(yy.min(), yy.max())
            ax3.set_xticks(())
            ax3.set_yticks(())

            ax4.set_xlim(xx.min(), xx.max())
            ax4.set_ylim(yy.min(), yy.max())
            ax4.set_xticks(())
            ax4.set_yticks(())

            ## plot the decision boundary
            if hasattr(clf1, 'decision_function'):
                Z1 = clf1.decision_function(np.c_[xx.ravel(), yy.ravel()])[:, class2check-1]
            else:
                Z1 = clf1.predict_proba(np.c_[xx.ravel(), yy.ravel()])[:, class2check-1]

            if hasattr(clf2, 'decision_function'):
                Z2 = clf2.decision_function(np.c_[xx.ravel(), yy.ravel()])[:, class2check-1]
            else:
                Z2 = clf2.predict_proba(np.c_[xx.ravel(), yy.ravel()])[:, class2check-1]

            if hasattr(clf3, 'decision_function'):
                Z3 = clf3.decision_function(np.c_[xx.ravel(), yy.ravel()])[:, class2check-1]
            else:
                Z3 = clf3.predict_proba(np.c_[xx.ravel(), yy.ravel()])[:, class2check-1]

            if hasattr(clf4, 'decision_function'):
                Z4 = clf4.decision_function(np.c_[xx.ravel(), yy.ravel()])[:, class2check-1]
            else:
                Z4 = clf4.predict_proba(np.c_[xx.ravel(), yy.ravel()])[:, class2check-1]

            # Put the result into a color plot
            Z1 = Z1.reshape(xx.shape)
            ax1.contourf(xx, yy, Z1, cmap=cm, alpha=.8)

            Z2 = Z2.reshape(xx.shape)
            ax2.contourf(xx, yy, Z2, cmap=cm, alpha=.8)

            Z3 = Z3.reshape(xx.shape)
            ax3.contourf(xx, yy, Z3, cmap=cm, alpha=.8)

            Z4 = Z4.reshape(xx.shape)
            ax4.contourf(xx, yy, Z4, cmap=cm, alpha=.8)

        leg_items = []
        leg_names = []

        for n_class in xrange(0, self.n_classes):

            cl_idx = np.where(self.labels == self.classes[n_class])

            # plot the training points
            curr_pl = ax1.scatter(self.p_vars[:, 0][cl_idx], self.p_vars[:, 1][cl_idx],
                                 c=colors[n_class], alpha=.7)#, cmap=cm_bright)

            ax2.scatter(self.p_vars[:, 0][cl_idx], self.p_vars[:, 1][cl_idx],
                                 c=colors[n_class], alpha=.7)#, cmap=cm_bright)

            if compare == 2:

                ax3.scatter(self.p_vars[:, 0][cl_idx], self.p_vars[:, 1][cl_idx],
                            c=colors[n_class], alpha=.7)#, cmap=cm_bright)

                ax4.scatter(self.p_vars[:, 0][cl_idx], self.p_vars[:, 1][cl_idx],
                            c=colors[n_class], alpha=.7)#, cmap=cm_bright)

            leg_items.append(curr_pl)
            leg_names.append(str(self.classes[n_class]))

        if compare == 1:

            if 'RF' in classifier_info['classifier']:

                ax1.set_xlabel('RF, Max. depth: %d' % classifier_info['max_depth'])
                ax2.set_xlabel('Extreme RF, Max. depth: %d' % classifier_info['max_depth'])

            elif classifier_info['classifier'] == 'SVM':

                ax1.set_xlabel('C: %d' % classifier_info['C'])
                ax2.set_xlabel('C: %d' % C2)

        else:

            ax1.set_xlabel('Random Forest')
            ax2.set_xlabel('Extremely Random Forest')
            ax3.set_xlabel('SVM')
            ax4.set_xlabel('Naives Bayes')

        plt.show()

        plt.close()

    def vis_series(self, class_list=[], class_names={}, smooth=True, window_size=3, xaxis_labs=[],
                   show_intervals=True, show_raw=False):

        """
        Visualize classes in a time series

        Args:
            class_list (Optional[list]): A list of classes to compare. Default is [], or all classes.
            class_names (Optional[dict]): A dictionary of class names. Default is {}, so the labels
                are the class values.
            smooth (Optional[bool]): Whether to smooth the time series. Default is True.
            window_size (Optional[int]): The window size to use for smoothing. Default is 3.
            xaxis_labs (Optional[str list]): A list of labels for the x-axis. Default is [].
            show_intervals (Optional[bool]): Whether to fill axis intervals. Default is True.
            show_raw (Optional[bool]): Whether to plot the raw data points. Default is False.

        Examples:
            >>> from mappy.classifiers import classification
            >>> cl = classification()
            >>>
            >>> cl.split_samples('/samples.txt', classes2remove=[1, 4],
            >>>                  class_subs={2:.1, 5:.01, 8:.1, 9:.9})
            >>> cl.vis_series(1, class_list=[3, 5, 8],
            >>>               class_names={3: 'forest', 5: 'agriculture', 8: 'water'})
        """

        fig = plt.figure(facecolor='white')

        ax = fig.add_subplot(111, axisbg='white')

        mpl.rcParams['font.size'] = 12.
        mpl.rcParams['font.family'] = 'Verdana'
        mpl.rcParams['axes.labelsize'] = 8.
        mpl.rcParams['xtick.labelsize'] = 8.
        mpl.rcParams['ytick.labelsize'] = 8.

        # new x values
        xn_ax = np.linspace(0, self.n_feas-1, (self.n_feas-1)*10)

        colors = ['black', 'cyan', 'yellow', 'red', 'orange', 'green', 'purple', 'magenta', '#5F4C0B', '#21610B',
                  '#210B61']

        if not class_list:
            class_list = self.classes

        ## setup the class names
        ## we might not have all the classes in the current samples
        class_names_list = [class_names[cl] for cl in class_list]

        # self.df = pd.DataFrame(np.zeros((0, self.n_feas)))

        leg_items = []
        for n_class, class_name in enumerate(class_names_list):

            # get the current class array indices
            cl_idx = np.where(self.labels == self.classes[n_class])

            idx2del = []
            for ri, r in enumerate(self.p_vars[cl_idx]):
                if r.max() == 0:
                    idx2del.append(ri)

            if idx2del:
                vis_p_vars = np.delete(self.p_vars[cl_idx], idx2del, axis=0)
            else:
                vis_p_vars = np.copy(self.p_vars[cl_idx])

            # df_sm = self.pd_interpolate(vis_p_vars.astype(np.float32), window_size)
            # the_nans, x = self.nan_helper(vis_p_vars)
            # df_sm = self.lin_interp2(x, y, the_nans)

            # idx = np.arange(vis_p_vars.shape[1])
            # df_sm = np.apply_along_axis(self.lin_interp, 1, vis_p_vars.astype(np.float32), idx)

            # vis_p_vars[vis_p_vars == 0] = np.nan
            df_sm = _lin_interp.lin_interp(vis_p_vars.astype(np.float32))

            df_sm = _rolling_stats.rolling_stats(df_sm, stat='median', window_size=window_size)

            df_sm_std = df_sm.std(axis=1)
            df_sm_u = df_sm.mean(axis=1)
            df_sm_up = df_sm_u + (1.5 * df_sm_std)
            df_sm_um = df_sm_u - (1.5 * df_sm_std)

            for idx_check in xrange(0, 2):

                idx = np.where((df_sm[:, idx_check] > df_sm_up) | (df_sm[:, idx_check] < df_sm_um))

                if len(idx[0]) > 0:

                    df_sm[:, idx_check][idx] = np.median(df_sm[:, :3][idx], axis=1)

            for idx_check in xrange(self.n_feas-1, self.n_feas-3, -1):

                idx = np.where((df_sm[:, idx_check] > df_sm_up) | (df_sm[:, idx_check] < df_sm_um))

                if len(idx[0]) > 0:

                    df_sm[:, idx_check][idx] = np.median(df_sm[:, :3][idx], axis=1)

            df_sm_u = np.nanmean(df_sm, axis=0)
            df_sm_std = np.nanstd(df_sm, axis=0)

            if smooth:

                df_sm_u_int = interp1d(range(self.n_feas), df_sm_u, kind='cubic')
                df_sm_std_int = interp1d(range(self.n_feas), df_sm_std, kind='cubic')

            # add the class index
            # df_sm.index = [class_name]*df_sm.shape[0]

            # self.df = self.df.append(df_sm)
            marker_size = .1
            line_width = 1.5
            alpha = .5

            for r in xrange(0, df_sm.shape[0]):

                if show_raw:

                    # raw data
                    ax.scatter(range(len(vis_p_vars[r])), vis_p_vars[r], marker='o', edgecolor='none', s=40,
                               facecolor=colors[n_class], c=colors[n_class])

                # new y values
                if smooth:
                    yn_cor = interp1d(range(self.n_feas), df_sm[r, :], kind='cubic')

                ## Savitsky Golay filtered
                # ax.plot(range(len(df_sm_sav[r])), df_sm_sav[r], marker='o', markeredgecolor='none', markersize=5,
                #          markerfacecolor=colors[-1], c=colors[-1], alpha=.7, lw=2)

                    ## Cubic interpolation
                    ax.plot(xn_ax, yn_cor(xn_ax), marker='o', markeredgecolor='none', markersize=marker_size,
                             markerfacecolor=colors[n_class], linestyle='-', c=colors[n_class], alpha=alpha,
                             lw=line_width)

                else:

                    ## raw data
                    ax.plot(range(len(df_sm[r])), df_sm[r], marker='o', markeredgecolor='none',
                            markersize=marker_size, markerfacecolor=colors[-2], linestyle='-', c=colors[n_class],
                            alpha=alpha, lw=line_width)

            if smooth:

                yn_cor = interp1d(range(self.n_feas), df_sm[-1, :], kind='cubic')

                dummy = ax.scatter(xn_ax, yn_cor(xn_ax), marker='o', edgecolor='none', s=marker_size,
                                 facecolor=colors[n_class], c=colors[n_class], alpha=alpha, lw=line_width,
                                 label=class_name)

                if show_intervals:

                    ax.fill_between(xn_ax, df_sm_u_int(xn_ax)-(2*df_sm_std_int(xn_ax)),
                                     df_sm_u_int(xn_ax)+(2*df_sm_std_int(xn_ax)), color=colors[n_class], alpha=.1)

            else:

                dummy = ax.scatter(range(len(df_sm[r])), df_sm[r], marker='o', edgecolor='none', s=marker_size,
                                 facecolor=colors[n_class], c=colors[n_class], alpha=alpha, lw=line_width,
                                 label=class_name)

                if show_intervals:

                    ax.fill_between(range(len(df_sm_u)), df_sm_u-(2*df_sm_std), df_sm_u+(2*df_sm_std),
                                    color=colors[n_class], alpha=.1)

            leg_items.append(dummy)

            plt.ylabel('Value')
            # plt.ylabel('Feature: %d' % fea_2)

            # ax.set_xlabel('Feature: %d')
            # ax.set_ylabel('Feature: %d' % fea)

        limits = False

        leg = plt.legend(tuple(leg_items), tuple(class_names_list), scatterpoints=1, loc='lower left',
                         markerscale=marker_size*200)

        leg.get_frame().set_edgecolor('#D8D8D8')
        leg.get_frame().set_linewidth(.5)

        if xaxis_labs:

            ax.set_xticks(range(self.n_feas))
            ax.set_xticklabels(xaxis_labs)

        plt.xlim(0, self.n_feas)
        plt.ylim(50, 250)

        plt.setp(plt.xticks()[1], rotation=30)

        plt.tight_layout()

        plt.show()

        plt.close(fig)

    # def lin_interp(self, in_block, indices):
    #
    #     in_block[in_block == 0] = np.nan
    #
    #     not_nan = np.logical_not(np.isnan(in_block))
    #
    #     return np.interp(indices, indices[not_nan], in_block[not_nan]).astype(np.float32)

    # def pd_interpolate(self, in_block, window_size):
    #
    #     in_block[in_block == 0] = np.nan
    #
    #     df = pd.DataFrame(in_block)
    #
        # linear interpolation along the x axis (layers)
        # df = df.apply(pd.Series.interpolate, axis=1).values.astype(np.float32)
        # df = df.apply(pd.Series.interpolate, axis=1)

        # rolling mean along the x axis and converted to ndarray
        # df = pd.rolling_median(df, window=window_size, axis=1).values
        # df = mp.rolling_stats(df, stat='median', window_size=window_size)

        # # fill the first two columns
        # if window_size == 3:
        #
        #     # df[:, 0] = np.median(df[:, :window_size-1], axis=1)
        #     # df[:, 1] = np.median(df[:, :window_size], axis=1)
        #     # df[:, -1] = np.median(df[:, -window_size:], axis=1)
        #     # df[:, -2] = np.median(df[:, -window_size-1:], axis=1)
        #
        #     df[:, 0] = np.median(df[:, :window_size-1+(window_size/2)], axis=1)
        #     df[:, 1] = np.median(df[:, :window_size+(window_size/2)], axis=1)
        #     df[:, -1] = np.median(df[:, -window_size-(window_size/2):], axis=1)
        #     df[:, -2] = np.median(df[:, -window_size-1-(window_size/2):], axis=1)
        #
        # elif window_size == 5:
        #
        #     df[:, 0] = np.median(df[:, :window_size-3+(window_size/2)], axis=1)
        #     df[:, 1] = np.median(df[:, :window_size-2+(window_size/2)], axis=1)
        #     df[:, 2] = np.median(df[:, :window_size-1+(window_size/2)], axis=1)
        #     df[:, 3] = np.median(df[:, :window_size+(window_size/2)], axis=1)
        #
        #     df[:, -1] = np.median(df[:, -window_size-(window_size/2):], axis=1)
        #     df[:, -2] = np.median(df[:, -window_size-1-(window_size/2):], axis=1)
        #     df[:, -3] = np.median(df[:, -window_size-2-(window_size/2):], axis=1)
        #     df[:, -4] = np.median(df[:, -window_size-3-(window_size/2):], axis=1)

        # df[np.isnan(df)] = 0

        # return np.apply_along_axis(savgol_filter, 1, df, 5, 3)
        # return df

    def vis_k_means(self, image, bands2vis=[1, 2, 3], clusters=3):

        """
        Use k-means clustering to visualize data in image

        Args:
            image (str): The image to visualize.
            bands2vis (Optional[int list]): A list of bands to visualize. Default is [1, 2, 3].
            clusters (Optional[int]): The number of clusters. Default is 3.
        """

        # open the image
<<<<<<< HEAD
        i_info = raster_tools.ropen(image)
=======
        i_info = raster_tools.open(image)
>>>>>>> b410adf6

        band_arrays = [zoom(i_info.read(bands2open=[bd], d_type='float32'), .5) for bd in bands2vis]

        rws, cls = band_arrays[0].shape[0], band_arrays[1].shape[1]

        ## reshape the arrays
        multi_d = np.empty((len(bands2vis), rws, cls)).astype(np.float32)

        ctr = 0
        for n in xrange(len(bands2vis)):

            multi_d[ctr] = band_arrays[n]

            ctr += 1

        multi_d = multi_d.reshape((len(bands2vis), rws*cls)).astype(np.float32).T

        # run k means clustering
        clt = KMeans(max_iter=300, n_jobs=-1, n_clusters=clusters)
        clt.fit(multi_d)

        hst = self._centroid_histogram(clt)

        bar = self._plot_colors(hst, clt.cluster_centers_)

        plt.figure()
        plt.axis('off')
        plt.imshow(bar)
        plt.show()

        plt.close()

    def _centroid_histogram(self, clt):

        # grab the number of different clusters and create a histogram
        # based on the number of pixels assigned to each cluster
        n_labels = np.arange(0, len(np.unique(clt.labels_) + 1))
        hist, _ = np.histogram(clt.labels_, bins=n_labels)

        # normalize the histogram, such that it sums to one
        hist = hist.astype('float')
        hist /= hist.sum()

        return hist

    def _plot_colors(self, hist, centroids):

        # initialize the bar chart representing the relative frequency of each of the colors
        bar = np.zeros((50, 300, 3), dtype='uint8')
        start_x = 0

        # iterate over the percentage of each cluster and the color of each cluster
        for (percent, color) in zip(hist, centroids):

            # plot the relative percentage of each cluster
            end_x = start_x + (percent * 300)

            cv2.rectangle(bar, (int(start_x), 0), (int(end_x), 50), color.astype('uint8').tolist(), -1)

            start_x = end_x

        return bar


class Preprocessing(object):

    def __init__(self):

        self.time_stamp = time.asctime(time.localtime(time.time()))

    def compare_features(self, f1, f2, method='mahalanobis'):

        """
        Compares features (within samples) using distance-based methods

        Args:
            f1 (int): The first feature position to compare.
            f2 (int): The second feature position to compare.
            method (Optional[str]): The distance method to use. Default is 'mahalanobis'.
        """

        dist_methods = dict(mahalanobis=sci_dist.mahalanobis,
                            correlation=sci_dist.correlation,
                            euclidean=sci_dist.euclidean)

        if method == 'mahalanobis':

            return dist_methods[method](self.p_vars[f1-1], self.p_vars[f2-1], np.linalg.cov(self.p_vars[f1-1],
                                                                                            self.p_vars[f2-1],
                                                                                            rowvar=0))

        else:
            return dist_methods[method](self.p_vars[f1-1], self.p_vars[f2-1])

    def compare_samples(self, base_samples, compare_samples, output, id_label='Id', y_label='Y',
                        response_label='response', dist_threshold=500, pct_threshold=.75,
                        replaced_weight=2, semi_supervised=False, spatial_weights=False, add2base=False):

        """
        Compares features (between samples) and removes samples

        Args:
            base_samples (str): The baseline samples.
            compare_samples (str): The samples to compare to the baseline, ``base_samples``.
            output (str): The output (potentially reduced) samples.
            id_label (Optional[str]): The id label. Default is 'Id'.
            y_label (Optional[str]): The Y label. Default is 'Y'.
            response_label (Optional[str]): The response (or class outcome) label. Default is 'response'.
            dist_threshold (Optional[int]): The euclidean distance threshold, where samples with distance
                values above `dist_threshold` are removed. Default is 300.
            pct_threshold (Optional[float]): The proportional number of image variables required
                above 'pct_threshold`. Default is 0.75.
            replaced_weight (Optional[int or float]): The weight value to add to new samples. Default is 2.
            semi_supervised (Optional[bool]): Whether to apply semi-supervised learning to the
                unselected samples. Default is False.
            spatial_weights (Optional[bool]): Whether to apply inverse spatial weights. Default is False.
            add2base (Optional[bool]): Whether to add the samples to the baseline set. Default is False.

        Example:
            >>> compare_samples('/2000.txt', '/2014.txt', '/2014_mod.csv')

        Explained:
            1) Get the euclidean distance between image variables.

        Returns:
            None, writes to ``output``.
        """

        weights = None

        df_base = pd.read_csv(base_samples, sep=',')
        df_compare = pd.read_csv(compare_samples, sep=',')

        # Load sample weights.
        if os.path.isfile(base_samples.replace('.txt', '_w.txt')):

            weights = pickle.load(file(base_samples.replace('.txt', '_w.txt'), 'rb'))

            if isinstance(weights, list):
                weights = np.array(weights, dtype='float32')

        # Reset the ids in case of stacked samples.
        df_base[id_label] = range(1, df_base.shape[0] + 1)
        df_compare[id_label] = range(1, df_compare.shape[0] + 1)

        all_headers = df_base.columns.values.tolist()

        leaders = all_headers[all_headers.index(id_label):all_headers.index(y_label) + 1]

        headers = all_headers[all_headers.index(y_label) + 1:all_headers.index(response_label)]

        added_headers = ('_y,'.format(headers[0]).join(headers) + '_y').split(',')

        df_base.rename(columns=dict(zip(headers, added_headers)), inplace=True)

        if isinstance(weights, np.ndarray):

            df_base['WEIGHT'] = weights

            df = pd.merge(df_compare, df_base[[id_label] + added_headers + ['WEIGHT']], on=id_label, how='inner')

        else:
            # Merge column-wise, with 'compare samples' first, then 'base samples'
            df = pd.merge(df_compare, df_base[[id_label] + added_headers], on=id_label, how='inner')

        if spatial_weights:

            self.index_samples(df.query('WEIGHT == 1'))

            dist_weights = self.weight_samples(df.query('WEIGHT == 1'), df.query('WEIGHT != 1'))

            # Calculate the inverse distance
            df.loc[df['WEIGHT'] != 1, 'WEIGHT'] = 1. - (dist_weights['SP_DIST'] / dist_weights['SP_DIST'].max())

        def e_dist(d, h1, h2):
            return (d[h1] - d[h2]) ** 2.

        df['COUNT'] = 0

        # Iterate over each image variable and
        #   calculate the euclidean distance.
        for compare_header, base_header in zip(headers, added_headers):

            df['DIST'] = e_dist(df, compare_header, base_header)

            df.loc[df['DIST'] < dist_threshold, 'COUNT'] += 1

        if semi_supervised:

            # Add unlabeled values to samples with high distance values.
            df.loc[df['COUNT'] < int(pct_threshold * len(headers)), 'response'] = -1

            # Semi-supervised learning.
            label_spread = label_propagation.LabelSpreading(kernel='rbf')
            label_spread.fit(df[headers], df['response'])

            # Replace the high distance samples' unlabeled responses.
            df.loc[df['COUNT'] < int(pct_threshold * len(headers)), 'response'] = label_spread.transduction_

        else:
            df = df.query('COUNT >= {:d}'.format(int(pct_threshold * len(headers))))

        # Copy the 'base samples' weights and add new weights
        if isinstance(weights, np.ndarray):

            weights_out = df['WEIGHT'].values
            weights_out = np.where(weights_out == 1, replaced_weight, weights_out)

        # Get the 'compare sample' image variables.
        df = df[leaders + headers + ['response']]

        if add2base:

            # Add the original column names back.
            df_base = df_base.rename(columns=dict(zip(added_headers, headers)))[leaders + headers + ['response']]

            # Concatenate the base samples with the new samples.
            df = pd.concat([df_base, df], axis=0)

            if isinstance(weights, np.ndarray):

                # Concatenate the base weights with the new weights.
                weights_out = np.concatenate([weights, weights_out], axis=0)

                assert df.shape[0] == len(weights_out)

        print 'Base samples: {:,d}'.format(df_base.shape[0])
        print 'New samples: {:,d}'.format(df.shape[0])

        if os.path.isfile(output):
            os.remove(output)

        df.to_csv(output, sep=',', index=False)

        if os.path.isfile(base_samples.replace('.txt', '_w.txt')):

            if os.path.isfile(compare_samples.replace('.txt', '_w.txt')):
                os.remove(compare_samples.replace('.txt', '_w.txt'))

            pickle.dump(weights_out, open(compare_samples.replace('.txt', '_w.txt'), 'wb'),
                        protocol=pickle.HIGHEST_PROTOCOL)

    def index_samples(self, base_samples, id_label='Id', x_label='X', y_label='Y'):

        """
        Args:
            base_samples (DataFrame): It should only contain 'good' points.
        """

        base_samples[id_label] = base_samples[id_label].astype(int)

        self.rtree_index = rtree.index.Index(interleaved=False)

        # Iterate over each sample.
        for di, df_row in base_samples.iterrows():

            x = float(df_row[x_label])
            y = float(df_row[y_label])

            self.rtree_index.insert(int(df_row[id_label]), (x, y))

    def weight_samples(self, base_samples, compare_samples, id_label='Id', x_label='X', y_label='Y', n_nearest=1):

        """
        Args:
            compare_samples (DataFrame): It should only contain points to compare against 'good' points.
        """

        from scipy.spatial.distance import euclidean

        base_samples[id_label] = base_samples[id_label].astype(int)
        compare_samples[id_label] = compare_samples[id_label].astype(int)

        sp_dists = []

        # Iterate over each sample.
        for di, df_row in compare_samples.iterrows():

            x1 = float(df_row[x_label])
            y1 = float(df_row[y_label])

            id = list(self.rtree_index.nearest((x1, y1), n_nearest))

            x2 = float(base_samples.loc[base_samples[id_label] == id[0], x_label])
            y2 = float(base_samples.loc[base_samples[id_label] == id[0], y_label])

            # Calculate the distance.
            sp_dists.append(euclidean([x1, y1], [x2, y2]))

        compare_samples['SP_DIST'] = sp_dists

        return compare_samples

    def remove_outliers(self, outliers_fraction=.25, locate_only=False):

        """
        Removes outliers from each class by fitting an Elliptic Envelope

        Args:
            outliers_fraction (Optional[float]): The proportion of outliers. Default is .25.
            locate_only (Optional[bool]): Whether to locate and do not remove outliers. Default is False.

        Examples:
            >>> from mappy.classifiers import classification
            >>> cl = classification()
            >>>
            >>> # Get predictive variables and class labels data.
            >>>
            >>> # The data should be scaled, as the the Elliptic Envelope
            >>> #   assumes a Gaussian distribution
            >>> cl.split_samples('/samples.txt', perc_samp=1., scale_data=True)
            >>>
            >>> # Search for outliers in the sample data
            >>> #   the new p_vars are stored in the <cl> instance.
            >>> cl.remove_outliers()
            >>>
            >>> # Check the outlier locations
            >>> print cl.class_outliers
        """

        if not self.scaled:
            raise NameError('The data should be scaled prior to outlier removal.')

        self.outliers_fraction = outliers_fraction

        # xx, yy = np.meshgrid(np.linspace(-7, 7, self.n_samps*self.n_feas),
        #                      np.linspace(-7, 7, self.n_samps*self.n_feas))

        new_p_vars = np.empty((0, self.n_feas), dtype='float32')
        new_labels = np.array([], dtype='int16')

        self.class_outliers = {}

        for check_class in self.classes:

            print 'Class {:d} ...'.format(check_class)

            try:
                new_p_vars, new_labels = self._remove_outliers(check_class, new_p_vars, new_labels)
            except RuntimeError:
                raise RuntimeError('Could not fit the data for class {:d}'.format(check_class))

        if not locate_only:

            self.p_vars = new_p_vars
            self.labels = new_labels

            self._update_class_counts()

    @retry(wait_random_min=500, wait_random_max=1000, stop_max_attempt_number=5)
    def _remove_outliers(self, check_class, new_p_vars, new_labels):

        # row indices for current class
        class_idx = np.where(self.labels == check_class)

        temp_p_vars = self.p_vars[class_idx]
        temp_labels = self.labels[class_idx]

        # outlier detection
        outlier_clf = EllipticEnvelope(contamination=.1)

        try:
            outlier_clf.fit(temp_p_vars)
        except:

            new_p_vars = np.vstack((new_p_vars, self.p_vars_original[class_idx]))
            new_labels = np.concatenate((new_labels, temp_labels))

            return new_p_vars, new_labels

        y_pred = outlier_clf.decision_function(temp_p_vars).ravel()

        threshold = stats.scoreatpercentile(y_pred, 100. * self.outliers_fraction)

        inlier_idx = np.where(y_pred >= threshold)
        outlier_idx = np.where(y_pred < threshold)

        self.class_outliers[check_class] = outlier_idx

        n_outliers = len(y_pred) - len(inlier_idx[0])

        print '  {:d} outliers in class {:d}'.format(n_outliers, check_class)

        # temp_p_vars = temp_p_vars[inlier_idx]

        temp_labels = temp_labels[inlier_idx]

        # update the features
        new_p_vars = np.vstack((new_p_vars, self.p_vars_original[class_idx][inlier_idx]))

        # update the labels
        new_labels = np.concatenate((new_labels, temp_labels))

        return new_p_vars, new_labels

    def semi_supervised(self, classifier_info={'classifier': 'RF'}, kernel='knn'):

        """
        Predict class values of unlabeled samples

        Args:
            classifier_info (Optional[dict]): The model parameters. Default is {'classifier': 'RF'}.
            kernel (str): The kernel to use (rbf or knn). Default is 'knn'.

        Examples:
            >>> # create the classifier object
            >>> from mappy.classifiers import classification
            >>> cl = classification()
            >>>
            >>> # get predictive variables and class labels data, sampling 100%
            >>> # the unknown samples should have a class value of -1
            >>> cl.split_samples('/samples.txt', perc_samp=1.)
            >>>
            >>> # run semi-supervised learning to predict unknowns
            >>> # the instances <labels>, <classes>, <n_classes>,
            >>> # and <class_counts> are updated
            >>> cl.semi_supervised()
        """

        self.classifier_info = classifier_info

        # label_spread = label_propagation.LabelSpreading(kernel=kernel, n_neighbors=10, alpha=20, gamma=100,
        #                                                 max_iter=100, tol=.001)
        # label_spread.fit(self.p_vars, self.labels)
        #
        # self.labels = label_spread.transduction_

        # the model parameters
        self._default_parameters()

        if classifier_info['classifier'] == 'RF':

            label_spread = ensemble.RandomForestClassifier(max_depth=classifier_info['max_depth'],
                                                           n_estimators=classifier_info['trees'],
                                                           max_features=classifier_info['rand_vars'],
                                                           min_samples_split=classifier_info['min_samps'],
                                                           n_jobs=-1)

        elif classifier_info['classifier'] == 'EX_RF':

            label_spread = ensemble.ExtraTreesClassifier(max_depth=classifier_info['max_depth'],
                                                         n_estimators=classifier_info['trees'],
                                                         max_features=classifier_info['rand_vars'],
                                                         min_samples_split=classifier_info['min_samps'],
                                                         n_jobs=-1)

        labeled_vars_idx = np.where(self.labels != -1)
        labeled_vars = self.p_vars[labeled_vars_idx]
        labels = self.labels[labeled_vars_idx]

        label_spread.fit(labeled_vars, labels)

        # keep the good labels
        unknown_labels_idx = np.where(self.labels == -1)

        # predict the unlabeled
        temp_labels = label_spread.predict(self.p_vars)

        # save the predictions of the unknowns
        self.labels[unknown_labels_idx] = temp_labels[unknown_labels_idx]

        # update the individual class counts
        self.classes = list(np.delete(self.classes, 0))
        self.class_counts = {}
        for indv_class in self.classes:
            self.class_counts[indv_class] = len(np.where(self.labels == indv_class)[0])

        self.n_classes = len(self.classes)


class classification(Samples, EndMembers, Visualization, Preprocessing):

    """
    A class for image sampling and classification

    Example:
        >>> from mappy.classifiers import classification
        >>>
        >>> # Create the classification object.
        >>> cl = classification()
        >>>
        >>> # Open land cover samples and split
        >>> #   into train and test datasets.
        >>> cl.split_samples('/samples.txt')
        >>>
        >>> # Train a Random Forest classification model.
        >>> # *Note that the model is NOT saved to file in
        >>> #   this example. However, the model IS passed
        >>> #   to the ``cl`` instance. To use the same model
        >>> #   after Python cleanup, save the model to file
        >>> #   with the ``output_model`` keyword. See the
        >>> #   ``construct_model`` function more details.
        >>> cl.construct_model(classifier_info={'classifier': 'RF',
        >>>                                     'trees': 1000,
        >>>                                     'max_depth': 25})
        >>>
        >>> # Apply the model to predict an entire image.
        >>> cl.predict('/image_variables.tif', '/image_labels.tif')
    """

    def __init__(self):

        self.time_stamp = time.asctime(time.localtime(time.time()))

    def model_options(self):

        return """\

        Supported models

        ===========================
        Parameter name -- Long name
              {Classifier defaults}
              *Scikit-learn parameter names and defaults
        ===========================

        AB_DT -- AdaBoost with CART (classification problems)
              *Scikit-learn
        AB_EX_DT-- AdaBoost with extremely random trees (classification problems)
              *Scikit-learn
        AB_RF-- AdaBoost with Random Forest (classification problems)
              *Scikit-learn
        AB_EX_RF-- AdaBoost with Extremely Random Forest (classification problems)
              *Scikit-learn
        AB_DTR-- AdaBoost with CART (regression problems)
              *Scikit-learn
        AB_EX_DTR-- AdaBoost with extremely random trees (regression problems)
              *Scikit-learn
        Bag   -- Bagging (classification problems)
              *Scikit-learn
        BagR  -- Bagging (regression problems)
              *Scikit-learn
        Bag_EX_DT-- Bagging with extra trees (classification problems)
              *Scikit-learn
        Bayes -- Naives Bayes (classification problems)
        DT    -- Decision Trees based on CART algorithm (classification problems)
              *Scikit-learn
        DTR   -- Decision Trees Regression based on CART algorithm (regression problems)
              *Scikit-learn
        EX_DT -- Extra Decision Trees based on CART algorithm (classification problems)
              *Scikit-learn
        EX_DTR-- Extra Decision Trees Regression based on CART algorithm (regression problems)
              *Scikit-learn
        GB    -- Gradient Boosted Trees (classification problems)
              *Scikit-learn
        GBR   -- Gradient Boosted Trees (regression problems)
              *Scikit-learn
        C5    -- C5 decision trees (classification problems)
              {classifier:C5,trials:10,CF:.25,min_cases:2,winnow:False,no_prune:False,fuzzy:False}
        Cubist-- Cubist regression trees (regression problems)
              {classifier:Cubist,committees:5,unbiased:False,rules:100,extrapolation:10}
        EX_RF -- Extremely Random Forests (classification problems)
              *Scikit-learn
        CVEX_RF -- Extremely Random Forests in OpenCV (classification problems)
              *NOT CURRENTLY SUPPORTED IN OPENCV 3.0*
              {classifier:CVEX_RF,trees:1000,min_samps:0,rand_vars:sqrt(feas),max_depth:25}
        EX_RFR-- Extremely Random Forests (regression problems)
              *Scikit-learn
        Logistic-- Logistic Regression (classification problems)
              *Scikit-learn
        NN    -- K Nearest Neighbor (classification problems)
              *Scikit-learn
        RF    -- Random Forests (classification problems)
              *Scikit-learn
        CVRF  -- Random Forests in OpenCV (classification problems)
              {classifier:CVRF,trees:1000,min_samps:0,rand_vars:0,max_depth:25,weight_classes:None,truncate:False}
        RFR   -- Random Forests (regression problems)
              *Scikit-learn
        CVMLP -- Feed-forward, artificial neural network, multi-layer perceptrons in OpenCV (classification problems)
              {classifier:CVMLP}
        SVM   -- Support Vector Machine (classification problems)
              {classifier:SVM,C:1,g:1.}
        SVMR  -- Support Vector Machine (regression problems)
              {classifier:SVMR,C:1,g:1.}
        CVSVM -- Support Vector Machine in OpenCV (classification problems)
              {classifier:CVSVM,C:1,g:1.}
        CVSVMA-- Support Vector Machine, auto-tuned in OpenCV (classification problems)
              {classifier:CVSVMA}
        CVSVMR-- Support Vector Machine in OpenCV (regression problems)
              {classifier:CVSVMR,C:1,g:1.}
        CVSVMRA-- Support Vector Machine, auto-tuned in OpenCV (regression problems)
              {classifier:CVSVMRA}
        QDA   -- Quadratic Discriminant Analysis (classification problems)
              *Scikit-learn

        """

    def construct_model(self, input_model=None, output_model=None, classifier_info=None,
                        class_weight=None, var_imp=True, rank_method=None, top_feas=.5,
                        get_probs=False, input_image=None, in_shapefile=None, out_stats=None,
                        stats_from_image=False, calibrate_proba=False, be_quiet=False, n_jobs=-1):

        """
        Loads, trains, and saves a predictive model.

        Args:
            input_model (Optional[str]): The input model name with .xml extension.
            output_model (Optional[str]): The output model name with .xml extension.
            classifier_info (Optional[dict]): A dictionary of classifier information. Default is {'classifier': 'RF'}.
            class_weight (Optional[bool]): How to weight classes for priors. Default is None. Choices are
                [None, 'percent', 'inverse'].
                *Example when class_weight=True:
                    IF
                        labels = [1, 1, 1, 2, 1, 2, 3, 2, 3]
                    THEN
                        class_weight = {1: .22, 2: .33, 3: .44}
            var_imp (Optional[bool]): Whether to return feature importance. Default is True.
            rank_method (Optional[str]): The rank method to use. 'chi2' or 'RF'. Default is None.
            top_feas (Optional[int or float]): The number or percentage of top ranked features to return.
                Default is .5, or 50%.
            get_probs (Optional[bool]): Whether to return class probabilities. Default is False.
            input_image (Optional[str]): An input image for Orfeo models. Default is None.
            in_shapefile (Optional[str]): An input shapefile for Orfeo models. Default is None.
            output_stats (Optional[str]): A statistics file for Orfeo models. Default is None.
            stats_from_image (Optional[bool]): Whether to collect statistics from the image for Orfeo models. Default
                is False.
            calibrate_proba (Optional[bool]): Whether to calibrate posterior probabilities with a sigmoid
                calibration. Default is False.

        Examples:
            >>> # create the classifier object
            >>> from mappy.classifiers import classification
            >>> cl = classification()
            >>>
            >>> # get predictive variables and class labels data
            >>> cl.split_samples('/samples.txt')
            >>> # or
            >>> cl.split_samples('/samples.txt', classes2remove=[1, 4],
            >>>                  class_subs={2:.1, 5:.01, 8:.1, 9:.9})
            >>>
            >>> # train a Random Forest model
            >>> cl.construct_model(output_model='/test_model.txt',
            >>>                    classifier_info={'classifier': 'RF',
            >>>                                     'trees': 1000,
            >>>                                     'max_depth': 25})
            >>>
            >>> # or load a previously trained RF model
            >>> cl.construct_model(input_model='/test_model.txt')
            >>>
            >>> # use Orfeo to train a model
            >>> cl.construct_model(classifier_info={'classifier': 'OR_RF', 'trees': 1000,
            >>>                    'max_depth': 25, 'min_samps': 5, 'rand_vars': 10},
            >>>                    input_image='/image.tif', in_shapefile='/shapefile.shp',
            >>>                    out_stats='/stats.xml', output_model='/rf_model.xml')
            >>>
            >>> # or collect statistics from samples rather than the entire image
            >>> cl.construct_model(classifier_info={'classifier': 'OR_RF', 'trees': 1000,
            >>>                    'max_depth': 25, 'min_samps': 5, 'rand_vars': 10},
            >>>                    input_image='/image.tif', in_shapefile='/shapefile.shp',
            >>>                    out_stats='/stats.xml', output_model='/rf_model.xml',
            >>>                    stats_from_image=False)
        """

        self.input_model = input_model
        self.output_model = output_model
        self.var_imp = var_imp
        self.rank_method = rank_method
        self.top_feas = top_feas
        self.get_probs = get_probs
        self.compute_importances = None
        self.in_shapefile = in_shapefile
        self.out_stats = out_stats
        self.stats_from_image = stats_from_image
        self.input_image = input_image
        self.classifier_info = classifier_info
        self.calibrate_proba = calibrate_proba
        self.class_weight = class_weight
        self.be_quiet = be_quiet
        self.n_jobs = n_jobs

        if isinstance(self.input_model, str):

            if not os.path.isfile(self.input_model):
                raise OSError('\n{} does not exist.\n'.format(self.input_model))

        if not isinstance(self.input_model, str):

            # check that the model is valid
            try:
                __ = self.classifier_info['classifier']
            except ValueError:
                raise ValueError('\nThe model must be declared.\n')

            if not isinstance(self.classifier_info['classifier'], list):
                if self.classifier_info['classifier'] not in get_available_models():
                    raise NameError('\n{} is not an option.\n'.format(self.classifier_info['classifier']))

        if isinstance(self.output_model, str):

            d_name, f_name = os.path.split(self.output_model)
            f_base, f_ext = os.path.splitext(f_name)

            self.out_acc = os.path.join(d_name, '{}_acc.txt'.format(f_base))

            if os.path.isfile(self.out_acc):
                os.remove(self.out_acc)

            if 'CV' in self.classifier_info['classifier']:

                if 'xml' not in f_ext.lower():
                    raise OSError('\nThe output model for OpenCV models must be XML.\n')

            if not os.path.isdir(d_name):
                os.makedirs(d_name)

        if isinstance(self.rank_method, str):
            self.compute_importances = True

        if isinstance(self.class_weight, str):

            class_proportions = OrderedDict()
            class_counts_ordered = OrderedDict(self.class_counts)

            # Get the proportion of samples for each class.
            for class_value in self.classes:
                class_proportions[class_value] = class_counts_ordered[class_value] / float(self.n_samps)

                # len(np.array(self.classes)[np.where(np.array(self.classes) == class_value)]) / float(len(self.classes))

            if self.class_weight == 'inverse':

                # rank self.class_counts from smallest to largest
                class_counts_ordered = OrderedDict(sorted(class_counts_ordered.items(), key=lambda t: t[1]))

                # rank class_proportions from largest to smallest
                class_proportions = OrderedDict(sorted(class_proportions.items(), key=lambda t: t[1], reverse=True))

                # swap the proportions of the largest class counts to the smallest

                self.class_weight = {}

                for (k1, v1), (k2, v2) in zip(class_counts_ordered.items(), class_proportions.items()):
                    self.class_weight[k1] = v2
                    # self.class_weight.append(v2)

                if 'CV' in self.classifier_info['classifier']:
                    self.class_weight = np.array(self.class_weight.values(), dtype='float32')

            elif self.class_weight == 'percent':

                if 'CV' in self.classifier_info['classifier']:
                    self.class_weight = np.array(class_proportions.values(), dtype='float32')
                else:
                    self.class_weight = class_proportions

            else:
                raise ValueError('The weight method is not supported.')

        if isinstance(self.input_model, str):

            # Load the classifier parameters and the model.
            self._load_model()

        else:

            # Set the model parameters.
            self._default_parameters()

            # the model instance
            self._set_model()

            if self.classifier_info['classifier'] != 'ORRF':

                # get model parameters
                if not self.get_probs:
                    self._set_parameters()

                # train the model
                self._train_model()

    def _load_model(self):

        """
        Loads a previously saved model
        """

        if '.xml' in self.input_model:

            # first load the parameters
            try:
                self.classifier_info, __ = pickle.load(file(self.input_model.replace('.xml', '.txt'), 'rb'))
            except OSError:
                raise OSError('\nCould not load {}\n'.format(self.input_model))

            # load the correct model
            self._set_model()

            # now load the model
            try:
                self.model.load(self.input_model)
            except OSError:
                raise OSError('\nCould not load {}\n'.format(self.input_model))

        else:

            # Scikit-learn models
            try:
                self.classifier_info, self.model = pickle.load(file(self.input_model, 'rb'))
            except OSError:
                raise OSError('\nCould not load {}\n'.format(self.input_model))

    def _default_parameters(self):
        
        """
        Sets model parameters
        """

        defaults_ = {'n_estimators': 500,
                     'trials': 10,
                     'max_depth': 25,
                     'min_samples_split': 2,
                     'learning_rate': .1,
                     'n_jobs': -1}

        # Check if model parameters are set,
        #   otherwise, set defaults.

        if 'classifier' not in self.classifier_info:
            self.classifier_info['classifier'] = 'RF'

        if self.classifier_info['classifier'].startswith('AB_'):

            class_base = copy(self.classifier_info['classifier'])

            self.classifier_info['classifier'] = \
                self.classifier_info['classifier'][self.classifier_info['classifier'].find('_')+1:]

        else:
            class_base = 'none'

        vp = ParameterHandler(self.classifier_info['classifier'])

        # Check the parameters.
        self.classifier_info_ = copy(self.classifier_info)
        self.classifier_info_ = vp.check_parameters(self.classifier_info_, defaults_)

        # Create a separate instance for AdaBoost base classifiers.
        if class_base.startswith('AB_'):

            self.classifier_info_base = copy(self.classifier_info)
            self.classifier_info_base['classifier'] = class_base

            if 'trials' in self.classifier_info_base:
                self.classifier_info_base['n_estimators'] = self.classifier_info_base['trials']
                del self.classifier_info_base['trials']
            else:
                self.classifier_info_base['n_estimators'] = defaults_['trials']

            vp_base = ParameterHandler(self.classifier_info_base['classifier'])

            self.classifier_info_base = vp_base.check_parameters(self.classifier_info_base, defaults_, trials_set=True)

            if 'base_estimator' in self.classifier_info_base:
                del self.classifier_info_base['base_estimator']

            self.classifier_info['classifier'] = class_base

        # Random Forest in OpenCV
        if self.classifier_info['classifier'] in ['CVRF', 'CVEX_RF', 'CVRFR', 'CVEX_RFR']:

            if not self.input_model:

                # trees
                if 'trees' in self.classifier_info:
                    self.classifier_info['term_crit'] = (cv2.TERM_CRITERIA_MAX_ITER,
                                                         self.classifier_info['trees'], .1)
                else:
                    if 'term_crit' not in self.classifier_info:
                        self.classifier_info['term_crit'] = (cv2.TERM_CRITERIA_MAX_ITER, self.DEFAULT_TREES, .1)

                # minimum node samples
                if 'min_samps' not in self.classifier_info:
                    self.classifier_info['min_samps'] = int(np.ceil(.01 * self.n_samps))

                # random features
                if 'rand_vars' not in self.classifier_info:
                    # sqrt of feature count
                    self.classifier_info['rand_vars'] = 0

                # maximum node depth
                if 'max_depth' not in self.classifier_info:
                    self.classifier_info['max_depth'] = self.DEFAULT_MAX_DEPTH

                if 'calc_var_importance' not in self.classifier_info:
                    self.classifier_info['calc_var_importance'] = 0

                if 'truncate' not in self.classifier_info:
                    self.classifier_info['truncate'] = False

                if 'priors' not in self.classifier_info:
                    if isinstance(self.class_weight, np.ndarray):
                        self.classifier_info['priors'] = self.class_weight
                    else:
                        self.classifier_info['priors'] = np.ones(self.n_classes, dtype='float32')

            # MLP
            elif self.classifier_info['classifier'] == 'CVMLP':

                if not self.input_model:

                    # hidden nodes
                    try:
                        __ = self.classifier_info['n_hidden']
                    except:
                        try:
                            self.classifier_info['n_hidden'] = (self.n_feas + self.n_classes) / 2
                        except ValueError:
                            raise ValueError('\nCannot infer number of hidden nodes.\n')

    def _set_model(self):

        """
        Sets the model object
        """

        if self.classifier_info['classifier'] in ['ABR', 'GBR', 'EX_RFR', 'RFR', 'EX_RFR', 'SVR', 'SVRA']:
            self.discrete = False
        else:
            self.discrete = True

        # Create the model object.
        if isinstance(self.classifier_info['classifier'], list):

            classifier_list = []

            for ci, classifier in enumerate(self.classifier_info['classifier']):

                if classifier == 'Bayes':
                    classifier_list.append(('Bayes', GaussianNB()))

                elif classifier == 'NN':
                    classifier_list.append(('NN', KNeighborsClassifier(**self.classifier_info_)))

                elif classifier == 'Logistic':
                    classifier_list.append(('Logistic', LogisticRegression(**self.classifier_info_)))

                elif classifier == 'RF':
                    classifier_list.append(('RF', ensemble.RandomForestClassifier(**self.classifier_info_)))

                elif classifier == 'EX_RF':
                    classifier_list.append(('EX_RF', ensemble.ExtraTreesClassifier(**self.classifier_info_)))

                elif classifier == 'AB':
                    classifier_list.append(('AB',
                                            ensemble.AdaBoostClassifier(base_estimator=tree.DecisionTreeClassifier(**self.classifier_info_),
                                                                        **self.classifier_info_base)))

                elif classifier == 'AB_RF':
                    classifier_list.append(('AB_RF',
                                            ensemble.AdaBoostClassifier(base_estimator=ensemble.RandomForestClassifier(**self.classifier_info_),
                                                                        **self.classifier_info_base)))

                elif classifier == 'AB_EX_RF':
                    classifier_list.append(('AB_EX_RF',
                                            ensemble.AdaBoostClassifier(base_estimator=ensemble.ExtraTreesClassifier(**self.classifier_info_),
                                                                        **self.classifier_info_base)))

                elif classifier == 'AB_DT':
                    classifier_list.append(('AB_DT', ensemble.AdaBoostClassifier(base_estimator=tree.ExtraTreeClassifier(**self.classifier_info_),
                                                                                 **self.classifier_info_base)))

                elif classifier == 'AB_EX_DT':
                    classifier_list.append(('AB_EX_DT',
                                            ensemble.AdaBoostClassifier(base_estimator=tree.ExtraTreeClassifier(**self.classifier_info_),
                                                                        **self.classifier_info_base)))

                elif classifier == 'Bag':
                    classifier_list.append(('Bag',
                                            ensemble.BaggingClassifier(base_estimator=tree.DecisionTreeClassifier(**self.classifier_info_),
                                                                       **self.classifier_info_base)))

                elif classifier == 'EX_Bag':
                    classifier_list.append(('EX_Bag',
                                            ensemble.BaggingClassifier(base_estimator=tree.ExtraTreeClassifier(**self.classifier_info_),
                                                                       **self.classifier_info_base)))

                elif classifier == 'GB':
                    classifier_list.append(('GB', ensemble.GradientBoostingClassifier(**self.classifier_info_)))

                if self.calibrate_proba:

                    temp_model = classifier_list[ci][1]

                    if isinstance(self.sample_weight, np.ndarray):
                        temp_model.fit(self.p_vars, self.labels, sample_weight=self.sample_weight)
                    else:
                        temp_model.fit(self.p_vars, self.labels)

                    if self.n_samps >= 1000:
                        cal_model = calibration.CalibratedClassifierCV(temp_model,
                                                                       method='isotonic')
                    else:
                        cal_model = calibration.CalibratedClassifierCV(temp_model,
                                                                       method='sigmoid')

                    cal_model.fit(self.p_vars_test, self.labels_test)

                    classifier_list[ci] = (classifier, cal_model)

            self.model = ensemble.VotingClassifier(estimators=classifier_list, voting='soft')

        else:

            if self.classifier_info['classifier'] == 'Bayes':

                self.model = GaussianNB()

                # self.model = cv2.ml.NormalBayesClassifier_create()

            elif self.classifier_info['classifier'] == 'CART':

                self.model = cv2.ml.DTrees_create()

            # elif self.classifier_info['classifier'] in ['CVEX_RF', 'CVEX_RFR']:
            #
            #     self.model = cv2.ERTrees()

            elif self.classifier_info['classifier'] in ['CVRF', 'CVRFR']:

                if not self.get_probs:
                    self.model = cv2.ml.RTrees_create()

            # elif self.classifier_info['classifier'] == 'CVMLP':
            #
            #     if self.input_model:
            #     self.model = cv2.ml.ANN_MLP_create()
            #     # else:
            #     #     self.model = cv2.ml.ANN_MLP_create(np.array([self.n_feas, self.classifier_info['n_hidden'],
            #     #                                                  self.n_classes]))

            elif self.classifier_info['classifier'] in ['CVSVM', 'CVSVMA', 'CVSVMR', 'CVSVMRA']:

                self.model = cv2.ml.SVM_create()

            elif self.classifier_info['classifier'] == 'DT':

                self.model = tree.DecisionTreeClassifier(**self.classifier_info_)

            elif self.classifier_info['classifier'] == 'DTR':

                self.model = tree.DecisionTreeRegressor(**self.classifier_info_)

            elif self.classifier_info['classifier'] == 'EX_DT':

                self.model = tree.ExtraTreeClassifier(**self.classifier_info_)

            elif self.classifier_info['classifier'] == 'EX_DTR':

                self.model = tree.ExtraTreeRegressor(**self.classifier_info_)

            elif self.classifier_info['classifier'] == 'Logistic':

                self.model = LogisticRegression(**self.classifier_info_)

            elif self.classifier_info['classifier'] == 'NN':

                self.model = KNeighborsClassifier(**self.classifier_info_)

            elif self.classifier_info['classifier'] == 'RF':

                self.model = ensemble.RandomForestClassifier(**self.classifier_info_)

            elif self.classifier_info['classifier'] == 'EX_RF':

                self.model = ensemble.ExtraTreesClassifier(**self.classifier_info_)

            elif self.classifier_info['classifier'] == 'RFR':

                self.model = ensemble.RandomForestRegressor(**self.classifier_info_)

            elif self.classifier_info['classifier'] == 'EX_RFR':

                self.model = ensemble.ExtraTreesRegressor(**self.classifier_info_)

            elif self.classifier_info['classifier'] == 'AB':

                self.model = ensemble.AdaBoostClassifier(base_estimator=tree.DecisionTreeClassifier(**self.classifier_info_),
                                                         **self.classifier_info_base)

            elif self.classifier_info['classifier'] == 'AB_RF':

                self.model = ensemble.AdaBoostClassifier(base_estimator=ensemble.RandomForestClassifier(**self.classifier_info_),
                                                         **self.classifier_info_base)

            elif self.classifier_info['classifier'] == 'AB_EX_RF':

                self.model = ensemble.AdaBoostClassifier(base_estimator=ensemble.ExtraTreesClassifier(**self.classifier_info_),
                                                         **self.classifier_info_base)

            elif self.classifier_info['classifier'] == 'AB_EX_DT':

                self.model = ensemble.AdaBoostClassifier(base_estimator=tree.ExtraTreeClassifier(**self.classifier_info_),
                                                         **self.classifier_info_base)

            elif self.classifier_info['classifier'] == 'ABR':

                self.model = ensemble.AdaBoostRegressor(base_estimator=tree.DecisionTreeRegressor(**self.classifier_info_),
                                                        **self.classifier_info_base)

            elif self.classifier_info['classifier'] == 'ABR_EX_DTR':

                self.model = ensemble.AdaBoostRegressor(base_estimator=tree.ExtraTreeRegressor(**self.classifier_info_),
                                                        **self.classifier_info_base)

            elif self.classifier_info['classifier'] == 'Bag':

                self.model = ensemble.BaggingClassifier(base_estimator=tree.DecisionTreeClassifier(**self.classifier_info_),
                                                        **self.classifier_info_base)

            elif self.classifier_info['classifier'] == 'BagR':

                self.model = ensemble.BaggingRegressor(base_estimator=tree.DecisionTreeRegressor(**self.classifier_info_),
                                                       **self.classifier_info_base)

            elif self.classifier_info['classifier'] == 'EX_Bag':

                self.model = ensemble.BaggingClassifier(base_estimator=tree.ExtraTreeClassifier(**self.classifier_info_),
                                                        **self.classifier_info_base)

            elif self.classifier_info['classifier'] == 'GB':

                self.model = ensemble.GradientBoostingClassifier(**self.classifier_info_)

            elif self.classifier_info['classifier'] == 'GBR':

                self.model = ensemble.GradientBoostingRegressor(**self.classifier_info_)

            elif self.classifier_info['classifier'] == 'SVM':

                self.model = SVC(**self.classifier_info_)

            elif self.classifier_info['classifier'] == 'QDA':

                self.model = QDA()

            elif self.classifier_info['classifier'] == 'ORRF':

                # try:
                #     import otbApplication as otb
                # except ImportError:
                #     raise ImportError('Orfeo tooblox needs to be installed')

                v_info = vector_tools.vopen(self.in_shapefile)

                if v_info.shp_geom_name.lower() == 'point':
                    sys.exit('\nThe input shapefile must be a polygon.\n')

                if os.path.isfile(self.out_stats):

                    print '\nThe statistics already exist'

                else:

                    if self.stats_from_image:

                        # image statistics
                        com = 'otbcli_ComputeImagesStatistics -il %s -out %s' % (self.input_image, self.out_stats)

                        subprocess.call(com, shell=True)

                    else:

                        gap_1 = '    '
                        gap_2 = '        '

                        xml_string = '<?xml version="1.0" ?>\n<FeatureStatistics>\n{}<Statistic name="mean">\n{}'.format(gap_1, gap_2)

                        # gather stats from samples
                        for fea_pos in xrange(0, self.n_feas):

                            stat_line = '<StatisticVector value="%f" />' % self.p_vars[:, fea_pos].mean()

                            # add the line to the xml string
                            if (fea_pos + 1) == self.n_feas:
                                xml_string = '%s%s\n%s' % (xml_string, stat_line, gap_1)
                            else:
                                xml_string = '%s%s\n%s' % (xml_string, stat_line, gap_2)

                        xml_string = '%s</Statistic>\n%s<Statistic name="stddev">\n%s' % (xml_string, gap_1, gap_2)

                        # gather stats from samples
                        for fea_pos in xrange(0, self.n_feas):

                            stat_line = '<StatisticVector value="%f" />' % self.p_vars[:, fea_pos].std()

                            # add the line to the xml string
                            if (fea_pos + 1) == self.n_feas:
                                xml_string = '%s%s\n%s' % (xml_string, stat_line, gap_1)
                            else:
                                xml_string = '%s%s\n%s' % (xml_string, stat_line, gap_2)

                        xml_string = '%s</Statistic>\n</FeatureStatistics>\n' % xml_string

                        with open(self.out_stats, 'w') as xml_wr:
                            xml_wr.writelines(xml_string)

                # app = otb.Registry.CreateApplication('ComputeImagesStatistics')
                # app.SetParameterString('il', input_image)
                # app.SetParameterString('out', output_stats)
                # app.ExecuteAndWriteOutput()

                if os.path.isfile(self.output_model):
                    os.remove(self.output_model)

                # train the model
                com = 'otbcli_TrainImagesClassifier -io.il {} -io.vd {} -io.imstat {} -classifier rf \
                -classifier.rf.max {:d} -classifier.rf.nbtrees {:d} \
                -classifier.rf.min {:d} -classifier.rf.var {:d} -io.out {}'.format(self.input_image,
                                                                                   self.in_shapefile,
                                                                                   self.out_stats,
                                                                                   self.classifier_info['max_depth'],
                                                                                   self.classifier_info['trees'],
                                                                                   self.classifier_info['min_samps'],
                                                                                   self.classifier_info['rand_vars'],
                                                                                   self.output_model)

                subprocess.call(com, shell=True)

                # app = otb.Registry.CreateApplication('TrainImagesClassifier')
                # app.SetParameterString('io.il', input_image)
                # app.SetParameterString('io.vd', input_shapefile)
                # app.SetParameterString('io.imstat', output_stats)
                # app.SetParameterString('classifier', 'rf')
                # app.SetParameterString('classifier.rf.max', str(classifier_info['max_depth']))
                # app.SetParameterString('classifier.rf.nbtrees', str(classifier_info['trees']))
                # app.SetParameterString('classifier.rf.min', str(classifier_info['min_samps']))
                # app.SetParameterString('classifier.rf.var', str(classifier_info['rand_vars']))
                # app.SetParameterString('io.out', output_model)
                # app.ExecuteAndWriteOutput()

            else:
                raise NameError('\nThe model {} is not supported'.format(self.classifier_info['classifier']))

    def _set_parameters(self):

        """
        Sets model parameters for OpenCV
        """

        #############################################
        # Set algorithm parameters for OpenCV models.
        #############################################

        # if self.classifier_info['classifier'] == 'Boost':
        #
        #     # GBTREES_SQUARED_LOSS, GBTREES_ABSOLUTE_LOSS, GBTREES_HUBER_LOSS, GBTREES_DEVIANCE_LOSS
        #     self.parameters = dict(loss_function_type=cv2.GBTREES_HUBER_LOSS,
        #                            subsample_portion=.05,
        #                            weak_count=self.classifier_info['trees'],
        #                            max_depth=self.classifier_info['max_depth'])

        if self.classifier_info['classifier'] == 'CART':

            self.parameters = dict(max_depth=self.classifier_info['max_depth'],
                                   min_sample_count=self.classifier_info['min_samps'],
                                   use_surrogates=self.var_imp,
                                   term_crit=(cv2.TERM_CRITERIA_MAX_ITER, self.classifier_info['trees'], .1))

        elif self.classifier_info['classifier'] in ['CVRF', 'CVEX_RF']:

            self.model.setMaxDepth(self.classifier_info['max_depth'])
            self.model.setMinSampleCount(self.classifier_info['min_samps'])
            self.model.setCalculateVarImportance(self.classifier_info['calc_var_importance'])
            self.model.setActiveVarCount(self.classifier_info['rand_vars'])
            self.model.setTermCriteria(self.classifier_info['term_crit'])

            if self.classifier_info['priors'].min() < 1:
                self.model.setPriors(self.classifier_info['priors'])
            
            self.model.setTruncatePrunedTree(self.classifier_info['truncate'])

            # self.parameters = dict(max_depth=self.classifier_info['max_depth'],
            #                        min_sample_count=self.classifier_info['min_sample_count'],
            #                        calc_var_importance=self.classifier_info['calc_var_importance'],
            #                        nactive_vars=self.classifier_info['nactive_vars'],
            #                        term_crit=self.classifier_info['term_crit'])

            # termcrit_type=cv2.TERM_CRITERIA_MAX_ITER)    # cv2.TERM_CRITERIA_EPS | cv2.TERM_CRITERIA_MAX_ITER

        elif self.classifier_info['classifier'] == 'CVMLP':

            n_steps = 1000
            max_err = .0001
            step_size = .3
            momentum = .2

            # cv2.TERM_CRITERIA_EPS
            self.parameters = dict(term_crit=(cv2.TERM_CRITERIA_COUNT, n_steps, max_err),
                                   train_method=cv2.ANN_MLP_TRAIN_PARAMS_BACKPROP,
                                   bp_dw_scale=step_size,
                                   bp_moment_scale=momentum)

        elif self.classifier_info['classifier'] == 'CVSVM':

            self.model.setC(self.classifier_info_svm['C'])
            self.model.setGamma(self.classifier_info_svm['gamma'])
            self.model.setKernel(cv2.ml.SVM_RBF)
            self.model.setType(cv2.ml.SVM_C_SVC)

            # self.parameters = dict(kernel_type=cv2.ml.SVM_RBF,
            #                        svm_type=cv2.ml.SVM_C_SVC,
            #                        C=self.classifier_info_svm['C'],
            #                        gamma=self.classifier_info_svm['gamma'])

        elif self.classifier_info['classifier'] == 'CVSVMA':

            # SVM, parameters optimized
            self.parameters = dict(kernel_type=cv2.ml.SVM_RBF, svm_type=cv2.ml.SVM_C_SVC)

        elif self.classifier_info['classifier'] == 'CVSVMR':

            # SVM regression
            self.parameters = dict(kernel_type=cv2.ml.SVM_RBF,
                                   svm_type=cv2.ml.SVM_NU_SVR,
                                   C=self.classifier_info_svm['C'],
                                   gamma=self.classifier_info_svm['gamma'],
                                   nu=self.classifier_info_svm['nu'],
                                   p=self.classifier_info_svm['p'])

        elif self.classifier_info['classifier'] == 'CVSVMRA':

            # SVM regression, parameters optimized
            self.parameters = dict(kernel_type=cv2.ml.SVM_RBF, svm_type=cv2.ml.SVM_NU_SVR,
                                   nu=self.classifier_info['nu'])

        else:

            self.parameters = None

    def _train_model(self):

        """
        Trains a model and saves to file if prompted
        """

        if not self.be_quiet:

            if self.classifier_info['classifier'][0].lower() in 'aeiou':
                a_or_an = 'an'
            else:
                a_or_an = 'a'

            if isinstance(self.classifier_info['classifier'], list):
                print '\nTraining a voting model with {} ...\n'.format(','.join(self.classifier_info['classifier']))
            else:
                print '\nTraining {} {} model with {:,d} samples and {:,d} variables ...\n'.format(a_or_an,
                                                                                                   self.classifier_info['classifier'],
                                                                                                   self.n_samps,
                                                                                                   self.n_feas)

        # OpenCV tree-based models
        if self.classifier_info['classifier'] in ['CART', 'CVRF', 'CVEX_RF']:

            ## first, run the model with all features to get the importance
            ## then, re-train the model with the desired feature subset
            # if isinstance(self.rank_method, str):

                ## it is necessary to train a RF model to get the feature importance
                ## however, this can be skipped if the features are ranked with 'chi2'
                # if 'RF' in self.rank_method:
                    # self.model.train(self.p_vars, cv2.CV_ROW_SAMPLE, self.labels, params=self.parameters)

                # rank the features
                # self.rank_feas(rank_method=self.rank_method, top_feas=self.top_feas)

                # self.model.train(self.p_vars, cv2.CV_ROW_SAMPLE, self.labels, varIdx=self.ranked_feas-1,
                #                  params=self.parameters)

            # if self.get_probs:
            #
            #     self.model = RandomForestClassifier(n_estimators=self.classifier_info['trees'],
            #                                         min_samples_split=self.classifier_info['min_samps'],
            #                                         max_depth=self.classifier_info['max_depth'],
            #                                         n_jobs=-1).fit(self.p_vars, self.labels)

            self.model.train(self.p_vars, 0, self.labels)
            # self.model.train(self.p_vars, cv2.CV_ROW_SAMPLE, self.labels, params=self.parameters)

        # OpenCV tree-based regression
        elif self.classifier_info['classifier'] in ['CVRFR', 'CVEX_RFR']:

            self.model.train(self.p_vars, cv2.CV_ROW_SAMPLE, self.labels,
                             varType=np.zeros(self.n_feas+1).astype(np.uint8), params=self.parameters)

        elif self.classifier_info['classifier'] == 'CVMLP':

            # Convert input strings to binary zeros and ones, and set the output
            # array to all -1's with ones along the diagonal.
            targets = -1 * np.ones((self.n_samps, self.n_classes), 'float')

            for i in xrange(0, self.n_samps):

                lab_idx = sorted(self.classes).index(self.labels[i])

                targets[i, lab_idx] = 1

            self.model.train(self.p_vars, targets, None, params=self.parameters)

        elif self.classifier_info['classifier'] in ['CVSVM', 'CVSVMR']:

            if isinstance(self.rank_method, str):
                self.rank_feas(rank_method=self.rank_method, top_feas=self.top_feas)
                # self.model.train(self.p_vars, self.labels, varIdx=self.ranked_feas-1, params=self.parameters)
                self.model.train(self.p_vars, self.labels, varIdx=self.ranked_feas-1)
            else:
                # self.model.train(self.p_vars, self.labels, params=self.parameters)
                self.model.train(self.p_vars, 0, self.labels)

        elif self.classifier_info['classifier'] in ['CVSVMA', 'CVSVRA']:

            print '  Be patient. Auto tuning can take a while.\n'

            self.model.train_auto(self.p_vars, self.labels, None, None, params=self.parameters, k_fold=10)

        # Scikit-learn models
        else:

            if isinstance(self.sample_weight, np.ndarray):
                self.model.fit(self.p_vars, self.labels, sample_weight=self.sample_weight)
            else:
                self.model.fit(self.p_vars, self.labels)

            if self.calibrate_proba:

                # clf_probs = self.model.predict_proba(self.p_vars_test)

                if self.n_samps >= 1000:
                    self.model = calibration.CalibratedClassifierCV(self.model, method='isotonic', cv='prefit')
                else:
                    self.model = calibration.CalibratedClassifierCV(self.model, method='sigmoid', cv='prefit')

                self.model.fit(self.p_vars_test, self.labels_test)

                # clf_probs_cal = self.model_.predict_proba(self.p_vars_test)
                #
                # import matplotlib.pyplot as plt
                #
                # plt.figure(0)
                # colors = ['r', 'g', 'b', 'orange', 'purple', 'green', 'yellow', 'black', 'cyan', 'magenta', 'gray']
                # for i in xrange(clf_probs.shape[0]):
                #     plt.arrow(clf_probs[i, 0], clf_probs[i, 1],
                #               clf_probs_cal[i, 0] - clf_probs[i, 0],
                #               clf_probs_cal[i, 1] - clf_probs[i, 1],
                #               color=colors[self.labels_test[i]], head_width=1e-2)
                #
                # plt.show()
                # sys.exit()

        if isinstance(self.output_model, str):

            if 'CV' in self.classifier_info['classifier']:

                if '.xml' not in self.output_model.lower():
                    raise NameError('\nAn OpenCV model should be .xml.\n')

                try:

                    self.model.save(self.output_model)

                    # dump the parameters to a text file
                    pickle.dump([self.classifier_info, self.model],
                                file(self.output_model.replace('.xml', '.txt'), 'wb'),
                                protocol=pickle.HIGHEST_PROTOCOL)

                except OSError:
                    raise OSError('\nCould not save {} to file.\n'.format(self.output_model))

            else:

                if '.txt' not in self.output_model.lower():
                    raise NameError('\nA Scikit-learn model should be .txt.\n')

                try:

                    pickle.dump([self.classifier_info, self.model],
                                file(self.output_model, 'wb'),
                                protocol=pickle.HIGHEST_PROTOCOL)

                except OSError:
                    raise OSError('\nCould not save {} to file.\n'.format(self.output_model))

            if isinstance(self.p_vars_test, np.ndarray):
                self.test_accuracy(out_acc=self.out_acc, discrete=self.discrete)

    def predict_array(self, array2predict):

        if self.classifier_info['classifier'] in ['C5', 'Cubist']:

            features = ro.r.matrix(array2predict, nrow=array2predict.shape[0],
                                   ncol=array2predict.shape[1])

            features.colnames = StrVector(self.headers[:-1])

            return _do_c5_cubist_predict(self.model, self.classifier_info['classifier'], features)

        else:
            return self.model.predict(array2predict)

    def predict(self, input_image, out_image, additional_layers=[], scale_data=False,
                band_check=-1, ignore_feas=[], use_xy=False, in_stats=None,
                in_model=None, mask_background=None, background_band=2,
                background_value=0, minimum_observations=0, observation_band=0,
                row_block_size=1024, col_block_size=1024,
                n_jobs=-1, n_jobs_vars=-1, gdal_cache=256):

        """
        Applies a model to predict class labels

        Args:
            input_image (str): The input image to classify.
            out_image (str): The output image.
            additional_layers (Optional[list]): A list of additional images (layers) that are not part
                of ``input_image``.
            scale_data (Optional[bool]): Whether to scale data. Default is False.
            band_check (Optional[int]): The band to check for 'no data'. Default is -1, or do not perform check. 
            ignore_feas (Optional[list]): A list of features (band layers) to ignore. Default is an empty list, 
                or use all features.
            use_xy (Optional[bool]): Whether to use x, y coordinates as predictive variables. Default is False.
            in_stats (Optional[str]): A XML statistics file. Default is None. *Only applicable to Orfeo models.
            in_model (Optional[str]): A model file to load. Default is None. *Only applicable to Orfeo
                and C5/Cubist models.
            mask_background (Optional[str]): An image to use as a background mask, applied post-classification.
                Default is None.
            background_band (int): The band from ``mask_background`` to use for null background value. Default is 2.
            background_value (Optional[int]): The background value in ``mask_background``. Default is 0.
            minimum_observations (Optional[int]): A minimum number of observations in ``mask_background`` to be
                recoded to 0. Default is 0, or no minimum observation filter.
            observation_band (Optional[int]): The band position in ``mask_background`` of the ``minimum_observations``
                counts. Default is 0.
            row_block_size (Optional[int]): The row block size (pixels). Default is 1024.
            col_block_size (Optional[int]): The column block size (pixels). Default is 1024.
            n_jobs (Optional[int]): The number of processors to use for parallel mapping. Default is -1, or all
                available processors.
            n_jobs_vars (Optional[int]): The number of processors to use for parallel band loading.
                Default is -1, or all available processors.
            gdal_cache (Optional[int]). The GDAL cache (MB). Default is 256.
            
        Returns:
            None, writes to ``out_image``.

        Examples:
            >>> from mappy.classifiers import classification
            >>> cl = classification()
            >>>
            >>> # You can use x, y coordinates, but note that these must be
            >>> #   supplied to ``predict`` also.
            >>> cl.split_samples('/samples.txt', perc_samp_each=.7, use_xy=True)
            >>>
            >>> # Random Forest with Scikit-learn
            >>> cl.construct_model(classifier_info={'classifier': 'RF', 'trees': 100, 'max_depth': 25})
            >>>
            >>> # Random Forest with OpenCV
            >>> cl.construct_model(classifier_info={'classifier': 'CVRF', 'trees': 100,
            >>>                    'max_depth': 25, 'truncate': True})
            >>>
            >>> # Apply the classification model to map image class labels.
            >>> cl.predict('/image_feas.tif', '/image_labels.tif', ignore_feas=[1, 6])
            >>>
            >>> # or use Orfeo to predict class labels
            >>> cl.construct_model(classifier_info={'classifier': 'OR_RF', 'trees': 1000,
            >>>                    'max_depth': 25, 'min_samps': 5, 'rand_vars': 10},
            >>>                    input_image='/image.tif', in_shapefile='/shapefile.shp',
            >>>                    out_stats='/stats.xml', output_model='/rf_model.xml')
            >>>
            >>> cl.predict('/image_feas.tif', '/image_labels.tif',
            >>>            in_stats='/stats.xml', in_model='/rf_model.xml')
        """

        self.input_image = input_image
        self.out_image = out_image        
        self.additional_layers = additional_layers
        self.ignore_feas = ignore_feas
        self.scale_data = scale_data
        self.band_check = band_check
        self.row_block_size = row_block_size
        self.col_block_size = col_block_size
        self.use_xy = use_xy
        self.mask_background = mask_background
        self.background_band = background_band
        self.background_value = background_value
        self.minimum_observations = minimum_observations
        self.observation_band = observation_band
        self.n_jobs = n_jobs
        self.n_jobs_vars = n_jobs_vars
        self.chunk_size = (self.row_block_size * self.col_block_size) / 100

        if not hasattr(self, 'classifier_info'):

            raise NameError("""\
            There is no `classifier_info` object. Be sure to run `construct_model`
            or `construct_r_model` before running `predict`.
            """)

        d_name, f_name = os.path.split(self.out_image)
        f_base, f_ext = os.path.splitext(f_name)

        self.out_image_temp = os.path.join(d_name, '{}_temp.tif'.format(f_base))
        self.temp_model_file = os.path.join(d_name, 'temp_model_file.txt')

        if not os.path.isdir(d_name):
            os.makedirs(d_name)
        
        # Orfeo Toolbox application
        if 'OR' in self.classifier_info['classifier']:

            # make predictions
            if isinstance(in_stats, str):

                if isinstance(self.mask_background, str):

                    com = 'otbcli_ImageClassifier -in {} -imstat {} \
                    -model {} -out {} -ram {:d}'.format(input_image, in_stats, in_model,
                                                        self.out_image_temp, gdal_cache)

                else:
                    com = 'otbcli_ImageClassifier -in {} -imstat {} \
                    -model {} -out {} -ram {:d}'.format(input_image, in_stats, in_model, self.out_image, gdal_cache)

            else:

                if isinstance(self.mask_background, str):

                    com = 'otbcli_ImageClassifier -in {} -model {} -out {} -ram {:d}'.format(input_image, in_model,
                                                                                             self.out_image_temp,
                                                                                             gdal_cache)

                else:

                    com = 'otbcli_ImageClassifier -in {} -model {} -out {} -ram {:d}'.format(input_image, in_model,
                                                                                             self.out_image, gdal_cache)

            try:
                subprocess.call(com, shell=True)
            except OSError:
                raise OSError('Are you sure the Orfeo Toolbox is installed?')

            if isinstance(self.mask_background, str):

                self._mask_background(self.out_image_temp, self.out_image, self.mask_background,
                                      self.background_band, self.background_value,
                                      self.minimum_observations, self.observation_band)

            # app = otb.Registry.CreateApplication('ImageClassifier')
            # app.SetParameterString('in', input_image)
            # app.SetParameterString('imstat', output_stats)
            # app.SetParameterString('model', output_model)
            # app.SetParameterString('out', output_map)
            # app.ExecuteAndWriteOutput()

        else:

            self.open_image = False

<<<<<<< HEAD
            self.i_info = raster_tools.ropen(self.input_image)
=======
            self.i_info = raster_tools.open(self.input_image)
>>>>>>> b410adf6

            # Block record keeping.
            self.record_keeping = os.path.join(d_name, '{}_record.txt'.format(f_base))

            if os.path.isfile(self.record_keeping):
                self.record_list = pickle.load(file(self.record_keeping, 'rb'))
            else:
                self.record_list = []

            # Output image information.
            self.o_info = self.i_info.copy()

            # Set the number of output bands.
            # if hasattr(self, 'get_probs'):
            if self.get_probs:
                self.o_info.bands = self.n_classes
            else:
                self.o_info.bands = 1

            if self.classifier_info['classifier'] in ['ABR', 'ABR_EX_DTR', 'BGR', 'BagR', 'RFR', 'EX_RFR', 'CV_RFR',
                                                      'CVEX_RFR', 'SVR', 'SVRA', 'Cubist', 'DTR']:
                self.o_info.storage = 'float32'
            else:
                self.o_info.storage = 'byte'

            print '\nMapping labels ...\n'

            self._predict()

            if self.open_image:
                self.i_info.close()

            self.o_info.close()

    def _predict(self):

        # Global variables for parallel processing.
        global features, model_pp, predict_samps

        if 'CV' not in self.classifier_info['classifier']:
            model_pp = deepcopy(self.model)

        rows, cols = self.i_info.rows, self.i_info.cols

        if self.ignore_feas:
            bands2open = sorted([bd for bd in xrange(1, self.i_info.bands+1) if bd not in self.ignore_feas])
        else:
            bands2open = range(1, self.i_info.bands+1)

        if isinstance(self.mask_background, str):
            out_raster_object = raster_tools.create_raster(self.out_image_temp, self.o_info,
                                                           compress='none', tile=False, bigtiff='yes')
        else:
            out_raster_object = raster_tools.create_raster(self.out_image, self.o_info, tile=False)

        # if hasattr(self, 'get_probs'):

        if self.get_probs:
            out_bands = [out_raster_object.datasource.GetRasterBand(bd) for bd in xrange(1, self.o_info.bands+1)]
        else:
            out_raster_object.get_band(1)

        out_raster_object.fill(0)

        if isinstance(self.scale_data, str):
            self.scaler = pickle.load(file(self.scale_data, 'rb'))
        elif not self.scale_data:
            self.scaler = False

        block_rows, block_cols = raster_tools.block_dimensions(rows, cols,
                                                               row_block_size=self.row_block_size,
                                                               col_block_size=self.col_block_size)

        # set widget and pbar
        #ttl_blks_ct, pbar = _iteration_parameters(rows, cols, block_rows, block_cols)

        n_blocks = 0
        for i in xrange(0, rows, block_rows):
            for j in xrange(0, cols, block_cols):
                n_blocks += 1

        n_block = 1
        for i in xrange(0, rows, block_rows):

            n_rows = self._num_rows_cols(i, block_rows, rows)

            for j in xrange(0, cols, block_cols):

                print 'Block {:d} of {:d} ...'.format(n_block, n_blocks)
                n_block += 1

                if n_block in self.record_list:

                    print '  Skipping current block ...'

                    continue
                    
                n_cols = self._num_rows_cols(j, block_cols, cols)

                # Check for zeros in the block.
                if self.band_check != -1:

                    if self.open_image:
<<<<<<< HEAD
                        self.i_info = raster_tools.ropen(self.input_image)
=======
                        self.i_info = raster_tools.open(self.input_image)
>>>>>>> b410adf6
                        self.open_image = False

                    max_check = self.i_info.read(bands2open=self.band_check,
                                                    i=i,
                                                    j=j,
                                                    rows=n_rows,
                                                    cols=n_cols).max()

                    if max_check == 0:
                        continue

                if not self.open_image:

                    # Close the image information object because it
                    #   needs to be reopened for parallel ``read``.
                    self.i_info.close()
                    self.open_image = True

                if 'CV' in self.classifier_info['classifier']:

                    if len(bands2open) != self.model.getVarCount():
                        raise ValueError('\nThe number of predictive layers does not match the number of model estimators.\n')

                elif self.classifier_info['classifier'] not in ['C5', 'Cubist']:

                    if ('CV' not in self.classifier_info['classifier']) and (self.classifier_info['classifier'] != 'QDA'):

                        try:

                            if len(bands2open) != self.model.n_features_:
                                raise ValueError('\nThe number of predictive layers does not match the number of model estimators.\n')

                        except:

                            try:
                                if len(bands2open) != self.model.base_estimator.n_features_:
                                    raise ValueError('\nThe number of predictive layers does not match the number of model estimators.\n')
                            except:
                                pass

                # Get all the bands for the tile. The shape
                #   of the features is (features x rows x columns).
                features = raster_tools.read(image2open=self.input_image,
                                                bands2open=bands2open,
                                                i=i, j=j,
                                                rows=n_rows,
                                                cols=n_cols,
                                                predictions=True,
                                                d_type='float32',
                                                n_jobs=self.n_jobs_vars)

                n_samples = n_rows * n_cols

                if isinstance(self.scale_data, str) or self.scale_data:
                    features = self.scaler.transform(features)

                # MLP and SVM give the option to predict all samples at once
                #   otherwise, pass it to compiled C to predict samples one by one
                # if hasattr(self, 'get_probs'):
                if self.get_probs:

                    predicted = self.model.predict_proba(features)

                    for cl in xrange(0, self.n_classes):
                        out_bands[cl].WriteArray(predicted[:, cl].reshape(n_cols, n_rows).T, j, i)

                else:

                    if 'CV' in self.classifier_info['classifier']:

                        if self.classifier_info['classifier'] == 'CVMLP':

                            self.model.predict(features, predicted)

                            predicted = np.argmax(predicted, axis=1)

                        else:

                            # Setup the global array to write to. This avoids
                            #   passing it to the joblib workers.
                            # predicted = np.empty((n_samples, 1), dtype='uint8')

                            predicted = Parallel(n_jobs=self.n_jobs,
                                                 max_nbytes=None)(delayed(predict_cv)(chunk, self.chunk_size,
                                                                                      self.file_name, self.perc_samp,
                                                                                      self.classes2remove,
                                                                                      self.ignore_feas, self.use_xy,
                                                                                      self.classifier_info,
                                                                                      self.weight_classes)
                                                                  for chunk in xrange(0, n_samples, self.chunk_size))

                        # transpose and reshape the predicted labels to (rows x columns)
                        out_raster_object.write_array(np.array(list(itertools.chain.from_iterable(predicted))).reshape(n_cols, n_rows).T, i, j)

                    elif self.classifier_info['classifier'] in ['C5', 'Cubist']:

                        # Load the predictor variables.
                        # predict_samps = pandas2ri.py2ri(pd.DataFrame(features))

                        predict_samps = ro.r.matrix(features, nrow=n_samples, ncol=len(bands2open))
                        predict_samps.colnames = StrVector(self.headers[:-1])

                        # Get chunks for parallel processing.
                        indice_pairs = []
                        for i_ in xrange(1, n_samples+1, self.chunk_size):
                            n_rows_ = self._num_rows_cols(i_, self.chunk_size, n_samples)
                            indice_pairs.append([i_, n_rows_])
                        indice_pairs[-1][1] += 1

                        # Make the predictions and convert to a NumPy array.
                        if isinstance(self.input_model, str):

                            predicted = Parallel(n_jobs=self.n_jobs,
                                                 max_nbytes=None)(delayed(predict_c5_cubist)(self.input_model, ip)
                                                                  for ip in indice_pairs)

                            # Write the predictions to file.
                            out_raster_object.write_array(np.array(list(itertools.chain.from_iterable(predicted))).reshape(n_cols, n_rows).T, i, j)

                        else:

                            out_raster_object.write_array(_do_c5_cubist_predict(self.model,
                                                                                self.classifier_info['classifier'],
                                                                                predict_samps).reshape(n_cols,
                                                                                                       n_rows).T, i, j)

                    else:

                        if (self.n_jobs != 0) and (self.n_jobs != 1):

                            # Get chunks for parallel processing.
                            indice_pairs = []
                            for i_ in xrange(0, n_samples, self.chunk_size):
                                n_rows_ = self._num_rows_cols(i_, self.chunk_size, n_samples)
                                indice_pairs.append([i_, n_rows_])

                            # Make the predictions and convert to a NumPy array.
                            if isinstance(self.input_model, str):

                                predicted = Parallel(n_jobs=self.n_jobs,
                                                     max_nbytes=None)(delayed(predict_scikit)(self.input_model,
                                                                                              ip)
                                                                      for ip in indice_pairs)

                            else:
                                m = self.model
                                predicted = [predict_scikit(m, ip) for ip in indice_pairs]

                            # Write the predictions to file.
                            out_raster_object.write_array(np.array(list(itertools.chain.from_iterable(predicted))).reshape(n_cols, n_rows).T, i, j)

                        else:

                            # Get chunks for parallel processing.
                            indice_pairs = []
                            for i_ in xrange(0, n_samples, self.chunk_size):
                                n_rows_ = self._num_rows_cols(i_, self.chunk_size, n_samples)
                                indice_pairs.append([i_, n_rows_])

                            if isinstance(self.input_model, str):
                                __, m = pickle.load(file(self.input_model, 'rb'))
                            else:
                                m = self.model

                            # Make the predictions and convert to a NumPy array.
                            # if isinstance(self.input_model, str):

                            predicted = [predict_scikit(m, ip) for ip in indice_pairs]

                            # Write the predictions to file.
                            out_raster_object.write_array(np.array(list(itertools.chain.from_iterable(predicted))).reshape(n_cols, n_rows).T, i, j)

                self.record_list.append(n_block)

                if os.path.isfile(self.record_keeping):
                    os.remove(self.record_keeping)

                pickle.dump(self.record_list, file(self.record_keeping, 'wb'), protocol=pickle.HIGHEST_PROTOCOL)

                #pbar.update(ttl_blks_ct)
                #ttl_blks_ct += 1

        # os.remove(self.temp_model_file)

        #pbar.finish()

        # if hasattr(self, 'get_probs'):
        if self.get_probs:

            for cl in xrange(0, self.n_classes):

                out_bands[cl].GetStatistics(0, 1)
                out_bands[cl].FlushCache()

        out_raster_object.close_all()

        out_raster_object = None

        if isinstance(self.mask_background, str):

            self._mask_background(self.out_image_temp, self.out_image, self.mask_background,
                                  self.background_band, self.background_value, self.minimum_observations,
                                  self.observation_band)

    def _mask_background(self, image2mask, masked_image, background_image, background_band,
                         background_value, minimum_observations, observation_band):

        """
        Recodes background values to zeros

        Args:
            image2mask (str): The image to mask.
            masked_image (str): The output masked image.
            background_image (str): The image with null background values.
            background_band (int): The band from ``background_image`` to use for null background value.
            background_value (Optional[int]): The null background value. Default is 0.
            minimum_observations (Optional[int]): A minimum number of observations to be recoded to 0.
                Default is 0, or no minimum observation filter.
            observation_band (Optional[int]): The band position of the observation counts, which is
                expected to be in ``background_image``. Default is 0.

        Returns:
            None, writes to ``masked_image``.
        """

<<<<<<< HEAD
        m_info = raster_tools.ropen(image2mask)
        b_info = raster_tools.ropen(background_image)
=======
        m_info = raster_tools.open(image2mask)
        b_info = raster_tools.open(background_image)
>>>>>>> b410adf6

        m_info.get_band(1)
        m_info.storage = 'byte'

        out_rst_object = raster_tools.create_raster(masked_image, m_info, compress='none', tile=False)

        out_rst_object.get_band(1)

        b_rows, b_cols = m_info.rows, m_info.cols

        block_rows, block_cols = raster_tools.block_dimensions(b_rows, b_cols,
                                                               row_block_size=self.row_block_size,
                                                               col_block_size=self.col_block_size)

        for i in xrange(0, b_rows, block_rows):

            n_rows = self._num_rows_cols(i, block_rows, b_rows)

            for j in xrange(0, b_cols, block_cols):

                n_cols = self._num_rows_cols(j, block_cols, b_cols)

                m_array = m_info.read(i=i, j=j,
                                         rows=n_rows, cols=n_cols,
                                         d_type='byte')

                # Get the background array.
                b_array = raster_tools.read(i_info=b_info,
                                               bands2open=background_band,
                                               i=i, j=j,
                                               rows=n_rows, cols=n_cols,
                                               d_type='byte')

                m_array[b_array == background_value] = 0

                if minimum_observations > 0:

                    # Get the observation counts array.
                    observation_array = raster_tools.read(i_info=b_info,
                                                             bands2open=observation_band,
                                                             i=i, j=j,
                                                             rows=n_rows, cols=n_cols,
                                                             d_type='byte')

                    m_array[observation_array < minimum_observations] = 0

                out_rst_object.write_array(m_array, i, j)

        m_info.close()
        b_info.close()

        out_rst_object.close_all()

        out_rst_object = None

        os.remove(image2mask)

    def _num_rows_cols(self, pix, rows_cols, samp_in):
        return rows_cols if (pix + rows_cols < samp_in) else samp_in - pix

    def _get_feas(self, img_obj_list, i, j, n_rows, n_cols):

        if self.use_xy:

            self._create_indices(i, j, n_rows, n_cols)

            feature_arrays = [self.x_coordinates, self.y_coordinates]

        else:

            feature_arrays = []

        # for bd in xrange(0, self.i_info.bands):
        for iol in img_obj_list:

            if iol[-1]:

                __, __, start_j, start_i = vector_tools.get_xy_offsets(image_info=self.i_info, xy_info=iol[1])

            else:

                start_j, start_i = 0, 0

            # print start_j, start_i
            # sys.exit()

            # if iol[3] > self.i_info.cellY:
            #
            #     n_cols_coarse = int((n_cols * self.i_info.cellY) / iol[3])
            #     n_rows_coarse = int((n_rows * self.i_info.cellY) / iol[3])
            #
            #     coarse_array = iol[0].ReadAsArray(iol[1]+j, [2]+i, n_cols_coarse, n_rows_coarse).astype(np.float32)
            #
            #     row_zoom_factor = n_rows / float(n_rows_coarse)
            #     col_zoom_factor = n_cols / float(n_cols_coarse)
            #
            #     feature_array = zoom(coarse_array, (row_zoom_factor, col_zoom_factor), order=2)
            #
            # else:

            feature_arrays.append(iol[0].ReadAsArray(start_j+j, start_i+i, n_cols, n_rows).astype(np.float32))

        return np.vstack(feature_arrays).reshape(self.i_info.bands, n_rows, n_cols)

        # return np.vstack([img_obj_list[bd][0].ReadAsArray(img_obj_list[bd][1]+j, img_obj_list[bd][2]+i,
        #                                                   n_cols, n_rows).astype(np.float32) for bd in
        #                   xrange(0, self.i_info.bands)]).reshape(self.i_info.bands, n_rows, n_cols)

    def _create_indices(self, i, j, n_rows, n_cols):

        left = self.i_info.left + (j * self.i_info.cellY)
        top = self.i_info.top - (i * self.i_info.cellY)

        # create the longitudes
        lons_line = np.arange(left, left + (n_cols*self.i_info.cellY), self.i_info.cellY)

        if lons_line.shape[0] > n_cols:
            lons_line = lons_line[:n_cols]

        lons_line = lons_line.reshape(1, n_cols)

        self.x_coordinates = np.repeat(lons_line, n_rows, axis=0).astype(np.float32)

        # create latitudes
        lats_line = np.arange(top - (n_rows*self.i_info.cellY), top, self.i_info.cellY)[::-1]

        if lats_line.shape[0] > n_rows:
            lats_line = lats_line[:n_rows]

        lats_line = lats_line.reshape(n_rows, 1)

        self.y_coordinates = np.repeat(lats_line, n_cols, axis=1).astype(np.float32)

    def _get_slope(self, elevation_array, pad=50):

        elevation_array = cv2.copyMakeBorder(elevation_array, pad, pad, pad, pad, cv2.BORDER_REFLECT)

        x_grad, y_grad = np.gradient(elevation_array)

        return (np.pi / 2.) - np.arctan(np.sqrt((x_grad * x_grad) + (y_grad * y_grad)))

    def test_accuracy(self, out_acc=None, discrete=True, be_quiet=False):

        """
        Tests the accuracy of a model (a model must be trained or loaded).

        Args:
            out_acc (str): The output name of the accuracy text file.
            discrete (Optional[bool]): Whether the accuracy should assume discrete data.
                Otherwise, assumes continuous. Default is True.
            be_quiet (Optional[bool]): Whether to be quiet and do not print to screen. Default is False.

        Returns:
            None, writes to ``out_acc`` if given, and prints results to screen.

        Examples:
            >>> # get test accuracy
            >>> cl.test_accuracy('/out_accuracy.txt')
            >>> print cl.emat.accuracy
        """

        if self.classifier_info['classifier'] == 'CVMLP':

            test_labs_pred = np.empty((self.p_vars_test_rows, self.n_classes), dtype='uint8')
            self.model.predict(self.p_vars_test, test_labs_pred)
            test_labs_pred = np.argmax(test_labs_pred, axis=1)

        elif 'CV' in self.classifier_info['classifier']:

            if (0 < self.perc_samp_each < 1) or ((self.perc_samp_each == 0) and (0 < self.perc_samp < 1)):
                __, test_labs_pred = self.model.predict(self.p_vars_test)
            else:
                __, test_labs_pred = self.model.predict(self.p_vars)

        elif self.classifier_info['classifier'] in ['C5', 'Cubist']:

            if (0 < self.perc_samp_each < 1) or ((self.perc_samp_each == 0) and (0 < self.perc_samp < 1)):

                features = ro.r.matrix(self.p_vars_test, nrow=self.p_vars_test.shape[0],
                                       ncol=self.p_vars_test.shape[1])
            else:

                features = ro.r.matrix(self.p_vars, nrow=self.p_vars.shape[0],
                                       ncol=self.p_vars.shape[1])

            features.colnames = StrVector(self.headers[:-1])

            test_labs_pred = _do_c5_cubist_predict(self.model, self.classifier_info['classifier'],
                                                   features)

        else:

            if (0 < self.perc_samp_each < 1) or ((self.perc_samp_each == 0) and (0 < self.perc_samp < 1)):
                test_labs_pred = self.model.predict(self.p_vars_test)
            else:

                # Test the train variables if no test variables exist.
                test_labs_pred = self.model.predict(self.p_vars)

        if (0 < self.perc_samp_each < 1) or ((self.perc_samp_each == 0) and (0 < self.perc_samp < 1)):

            if discrete:
                self.test_array = np.uint8(np.c_[test_labs_pred, self.labels_test])
            else:
                self.test_array = np.float32(np.c_[test_labs_pred, self.labels_test])

        else:

            if discrete:
                self.test_array = np.uint8(np.c_[test_labs_pred, self.labels])
            else:
                self.test_array = np.float32(np.c_[test_labs_pred, self.labels])

        if not be_quiet:
            print '\nGetting test accuracy ...\n'

        self.emat = error_matrix()
        self.emat.get_stats(po_array=self.test_array, discrete=discrete)

        if out_acc:
            self.emat.write_stats(out_acc)

    def recursive_elimination(self, method='RF', perc_samp_each=.5):

        """
        Recursively eliminates features.

        Args:
            method (Optional[str]): The method to use. Default is 'RF'. Choices are ['RF', 'chi2'].
            perc_samp_each (Optional[float]): The percentage to sample at each iteration. Default is .5. 

        Returns:
            None, plots results.

        Examples:
            >>> from mappy.classifiers import classification
            >>> cl = classification()
            >>>
            >>> cl.split_samples('/samples.txt', perc_samp=1.)
            >>> cl.construct_model(classifier_info={'classifier': 'RF', 'trees': 500})
            >>> cl.recursive_elimination()
        """

        if method == 'chi2':

            p_vars = np.copy(self.p_vars)

            # Scale negative values to positive (for Chi Squared)
            for var_col_pos in xrange(0, p_vars.shape[1]):

                col_min = p_vars[:, var_col_pos].min()

                if col_min < 0:
                    p_vars[:, var_col_pos] = np.add(p_vars[:, var_col_pos], abs(col_min))

            try:
                feas_ranked, p_val = chi2(p_vars, self.labels)
            except NameError:
                sys.exit('\nERROR!! Be sure to run split_samples() to create the predictors and predictees.\n')

        elif method == 'RF':

            try:
                feas_ranked = self.model.feature_importances_
            except NameError:
                sys.exit('\nERROR!! A RF model must be trained to use RF feature importance.\n')

        loop_len = len(feas_ranked) + 1

        feas_ranked[np.isnan(feas_ranked)] = 0.

        self.fea_rank = {}

        for i in xrange(1, loop_len):

            self.fea_rank[i] = feas_ranked[i-1]

        indices = []
        indice_counts = []
        accuracy_scores = []

        for i, s in enumerate(sorted(self.fea_rank, key=self.fea_rank.get)):

            if (len(self.fea_rank) - i) <= (len(self.classes) * 2):

                break

            else:

                indices.append(s)

                self.split_samples(self.file_name,
                                   perc_samp_each=perc_samp_each,
                                   ignore_feas=indices,
                                   use_xy=self.use_xy)

                print '{:d} features ...'.format(self.n_feas)

                self.construct_model(classifier_info=self.classifier_info)

                self.test_accuracy()

                # print 'Overall accuracy: {:.2f}'.format(self.emat.accuracy)
                # print 'Kappa score: {:.2f}\n'.format(self.emat.kappa_score)

                indice_counts.append(len(indices))
                accuracy_scores.append(self.emat.accuracy)

        accuracy_scores_sm = [sum(accuracy_scores[r:r+3]) / 3. for r in xrange(0, len(accuracy_scores)-2)]
        accuracy_scores_sm.insert(0, sum(accuracy_scores_sm[:2]) / 2.)
        accuracy_scores_sm.append(sum(accuracy_scores_sm[-2:]) / 2.)

        plt.plot(indice_counts, accuracy_scores_sm)
        plt.xlabel('Number of features removed')
        plt.ylabel('Overall accuracy')
        plt.show()

        plt.close()

    def rank_feas(self, rank_text=None, rank_method='chi2', top_feas=1., be_quiet=False):

        """
        Ranks image features by importance.

        Args:
            rank_text (Optional[str]): A text file to write ranked features to. Default is None.
            rank_method (Optional[str]): The method to use for feature ranking. Default is 'chi2' (Chi^2). Choices are 
                ['chi2', 'RF'].
            top_feas (Optional[float or int]): The percentage or total number of features to reduce to. 
                Default is 1., or no reduction.
            be_quiet (Optional[bool]): Whether to be quiet and do not print to screen. Default is False.

        Returns:
            None, writes to ``rank_text`` if given and prints results to screen.

        Examples:
            >>> # rank image features
            >>> cl.split_samples('/samples.txt', scale_data=True)
            >>> cl.rank_feas(rank_text='/ranked_feas.txt',
            >>>              rank_method='chi2', top_feas=.2)
            >>> print cl.fea_rank
            >>>
            >>> # a RF model must be trained before feature ranking
            >>> cl.construct_model()
            >>> cl.rank_feas(rank_method='RF', top_feas=.5)
        """

        if isinstance(rank_text, str):

            d_name, f_name = os.path.split(rank_text)

            if not os.path.isdir(d_name):
                os.makedirs(d_name)

            rank_txt_wr = open(rank_text, 'wb')

        if rank_method == 'chi2':

            p_vars = np.copy(self.p_vars)

            # Scale negative values to positive (for Chi Squared)
            for var_col_pos in xrange(0, p_vars.shape[1]):

                col_min = p_vars[:, var_col_pos].min()

                if col_min < 0:
                    p_vars[:, var_col_pos] = np.add(p_vars[:, var_col_pos], abs(col_min))

            try:
                feas_ranked, p_val = chi2(p_vars, self.labels)
            except NameError:
                sys.exit('\nERROR!! Be sure to run split_samples() to create the predictors and predictees.\n')

            loop_len = len(feas_ranked) + 1

        elif rank_method == 'RF':

            try:
                feas_ranked = self.model.feature_importances_
            except NameError:
                sys.exit('\nERROR!! A RF model must be trained to use RF feature importance.\n')

            loop_len = len(feas_ranked) + 1

        feas_ranked[np.isnan(feas_ranked)] = 0.

        self.fea_rank = {}
        for i in xrange(1, loop_len):

            self.fea_rank[i] = feas_ranked[i-1]

        if rank_method == 'chi2':
            title = '**********************\n*                    *\n* Chi^2 Feature Rank *\n*                    *\n**********************\n\nRank      Variable      Value\n----      --------      -----'
        elif rank_method == 'RF':
            title = '************************************\n*                                  *\n* Random Forest Feature Importance *\n*                                  *\n************************************\n\nRank      Variable      Value\n----      --------      -----'

        if not be_quiet:
            print title

        if isinstance(rank_text, str):
            rank_txt_wr.write('%s\n' % title)

        if isinstance(top_feas, float):
            n_best_feas = int(top_feas * len(self.fea_rank))
        elif isinstance(top_feas, int):
            n_best_feas = copy(top_feas)

        r = 1
        self.bad_features = []

        for s in sorted(self.fea_rank, key=self.fea_rank.get, reverse=True):

            if r <= n_best_feas:

                if r < 10 and s < 10:
                    ranks = '%d         %d             %s' % (r, s, str(self.fea_rank[s]))
                elif r >= 10 and s < 10:
                    ranks = '%d        %d             %s' % (r, s, str(self.fea_rank[s]))
                elif r < 10 and s >= 10:
                    ranks = '%d         %d            %s' % (r, s, str(self.fea_rank[s]))
                else:
                    ranks = '%d        %d            %s' % (r, s, str(self.fea_rank[s]))

                if not be_quiet:
                    print ranks

                if isinstance(rank_text, str):
                    rank_txt_wr.write('%s\n' % ranks)

            else:
                # append excluded variables and remove from the "good" variables
                self.bad_features.append(s)

                del self.fea_rank[s]

            r += 1

        self.ranked_feas = np.array(sorted(self.fea_rank, key=self.fea_rank.get, reverse=True))

        if not be_quiet:

            print '\nMean score:  %.2f' % np.average([v for k, v in self.fea_rank.iteritems()])

            print '\n=================='
            print 'Excluded variables'
            print '=================='
            print ','.join(map(str, sorted(self.bad_features)))
            print

        if isinstance(rank_text, str):

            rank_txt_wr.write('\n==================\n')
            rank_txt_wr.write('Excluded variables\n')
            rank_txt_wr.write('==================\n')
            rank_txt_wr.write(','.join([str(bf) for bf in sorted(self.bad_features)]))
            rank_txt_wr.close()

    def add_variable_names(self, layer_names, stat_names, additional_features=[]):

        """
        Adds band-stat name pairs.

        Args:
            layer_names (list): A list of layer names.
            stat_names (list): A list of statistics names.
            additional_features (Optional[list]): Additional features. Default is [].

        Examples:
            >>> from mappy.classifiers import classification
            >>> cl = classification()
            >>>
            >>> cl.add_variable_names(['NDVI', 'EVI2', 'GNDVI', 'NDWI', 'NDBaI'],
            >>>                       ['min', 'max', 'median', 'cv', 'jd', 'slopemx', 'slopemn'],
            >>>                       additional_features=['x', 'y'])
            >>>
            >>> # get the 10th variable
            >>> cl.variable_names[10]
        """

        counter = 1
        self.variable_names = {}

        for layer_name in layer_names:

            for stat_name in stat_names:

                self.variable_names[counter] = '{} {}'.format(layer_name, stat_name)

                counter += 1

        if additional_features:

            for additional_feature in additional_features:

                self.variable_names[counter] = additional_feature

                counter += 1

        for k, v in self.variable_names.iteritems():

            print k, v

    def sub_feas(self, input_image, out_img, band_list=[]):

        """
        Subsets features. 

        Args:
            input_image (str): Full path, name, and extension of a single image.
            out_img (str): The output image.
            band_list (Optional[list]): A list of bands to subset. Default is []. If empty, ``sub_feas`` subsets 
                the top n best features returned by ``rank_feas``.

        Returns:
            None, writes to ``out_img``.

        Examples:
            >>> from mappy.classifiers import classification
            >>> cl = classification()
            >>>
            >>> cl.split_samples('/samples.txt', scale_data=True)
            >>> cl.rank_feas(rank_method='chi2', top_feas=.2)
            >>>
            >>> # apply feature rank to subset a feature image using cl.ranked_feas
            >>> cl.sub_feas('/in_image.vrt', '/ranked_feas.vrt')
        """

        if not hasattr(self, 'ranked_feas'):
            sys.exit('\nERROR!! The features need to be ranked first. See <rank_feas> method.\n')

        if not isinstance(input_image, str):
            sys.exit('\nERROR!! The input image needs to be specified in order set the extent.\n')

        if not os.path.isfile(input_image):
            sys.exit('\nERROR!! %s does not exist.\n' % input_image)

        d_name, f_name = os.path.split(out_img)
        f_base, f_ext = os.path.splitext(f_name)

        if not os.path.isdir(d_name):
            os.makedirs(d_name)

        if 'vrt' not in f_ext.lower():
            out_img_orig = copy(out_img)
            out_img = '%s/%s.vrt' % (d_name, f_base)

        if not band_list:
            # create the band list
            band_list = ''
            for fea_idx in self.ranked_feas:
                band_list = '%s-b %d ' % (band_list, fea_idx)

        print '\nSubsetting ranked features ...\n'

        com = 'gdalbuildvrt %s %s %s' % (band_list, out_img, input_image)

        subprocess.call(com, shell=True)

        if 'tif' in f_ext.lower():

            com = 'gdal_translate --config GDAL_CACHEMAX 256 -of GTiff -co TILED=YES -co COMPRESS=LZW %s %s' % \
                  (out_img, out_img_orig)

            subprocess.call(com, shell=True)

        elif 'img' in f_ext.lower():

            com = 'gdal_translate --config GDAL_CACHEMAX 256 -of HFA -co COMPRESS=YES %s %s' % \
                  (out_img, out_img_orig)

            subprocess.call(com, shell=True)

    def grid_search(self, classifier_name, classifier_parameters, file_name, k_folds=3,
                    perc_samp=.5, ignore_feas=[], use_xy=False, classes2remove=[],
                    method='overall', metric='accuracy', f1_class=0, stratified=False, spacing=1000.,
                    output_file=None, calibrate_proba=False):

        """
        Classifier parameter grid search

        Args:
            classifier_name (str): The classifier to optimize.
            classifier_parameters (dict): The classifier parameters.
            file_name (str): The sample file name.
            k_folds (Optional[int]): The number of cross-validation folds. Default is 3.
            perc_samp (Optional[float]): The percentage of samples to take at each fold. Default is .5.
            ignore_feas (Optional[int list]): A list of features to ignore. Default is [].
            use_xy (Optional[bool]): Whether to use x, y coordinates. Default is False.
            classes2remove (Optional[int list]): A list of classes to remove. Default is [].
            method (Optional[str]): The score method to use, 'overall' (default) or 'f1'. Choices are ['overall, 'f1'].
            metric (Optinoal[str]): The scoring metric to use. Default is 'accuracy'.
                Choices are ['accuracy', 'r_squared', 'rmse', 'mae', 'medae', 'mse'].
            f1_class (Optional[int]): The class position to evaluate when ``method`` is equal to 'f1'. Default is 0,
                or first index position.
            stratified (Optional[bool]):
            spacing (Optional[float]):
            output_file (Optional[str]):

        Returns:
            DataFrame with scores.
        """

        regressors = ['Cubist', 'RFR', 'ABR', 'BagR', 'EX_RFR', 'EX_DTR', 'DTR']

        if metric not in ['accuracy', 'r_squared', 'rmse', 'mae', 'medae', 'mse']:
            raise NameError('The metric is not supported.')

        if classifier_name in regressors and metric == 'accuracy':
            raise NameError('Overall accuracy is not supported with regression classifiers.')

        if classifier_name not in regressors and metric in ['r_squared', 'rmse', 'mae', 'medae', 'mse']:
            raise NameError('Overall accuracy is the only option with discrete classifiers.')

        if classifier_name in ['C5', 'Cubist']:

            if 'R_installed' not in globals():
                raise NameError('You must use `classification_r` to use C5 and Cubist.')

            if not R_installed:
                raise ImportError('R and rpy2 must be installed to use C5 or Cubist.')

        if classifier_name in regressors:
            discrete = False
        else:
            discrete = True

        score_label = metric.upper()

        param_order = classifier_parameters.keys()

        df_param_headers = '-'.join(param_order)
        df_fold_headers = ('F' + '-F'.join(map(str, range(1, k_folds + 1)))).split('-')

        # Setup the output scores table.
        df = pd.DataFrame(columns=df_fold_headers)
        df[df_param_headers] = list(itertools.product(*classifier_parameters.values()))

        # Open the weights file.
        lc_weights = file_name.replace('.txt', '_w.txt')

        if os.path.isfile(lc_weights):
            weights = pickle.load(open(lc_weights, 'r'))
        else:
            weights = None

        for k_fold in xrange(1, k_folds + 1):

            print 'Fold {:d} of {:d} ...'.format(k_fold, k_folds)

            self.split_samples(file_name, perc_samp_each=perc_samp, ignore_feas=ignore_feas,
                               use_xy=use_xy, classes2remove=classes2remove, stratified=stratified,
                               spacing=spacing, sample_weight=weights)

            if classifier_name in ['C5', 'Cubist']:

                predict_samps = ro.r.matrix(self.p_vars, nrow=self.n_samps, ncol=self.n_feas)
                predict_samps.colnames = StrVector(self.headers[:-1])

            # Iteratve over all possible combinations.
            for param_combo in list(itertools.product(*classifier_parameters.values())):

                # Set the current parameters.
                current_combo = dict(zip(param_order, param_combo))

                # Add the classifier name to the dictionary.
                current_combo['classifier'] = classifier_name

                if classifier_name in ['C5', 'Cubist']:
                    self.construct_r_model(classifier_info=current_combo)
                else:
                    self.construct_model(classifier_info=current_combo,
                                         calibrate_proba=calibrate_proba)

                # Get the accuracy
                self.test_accuracy(discrete=discrete)

                if method == 'overall':
                    df.loc[df[df_param_headers] == param_combo, 'F{:d}'.format(k_fold)] = getattr(self.emat, metric)

                elif method == 'f1':
                    df.loc[df[df_param_headers] == param_combo, 'F{:d}'.format(k_fold)] = self.emat.f_scores[f1_class]

        df[score_label] = df[df_fold_headers].mean(axis=1)

        if metric in ['accuracy', 'r_squared']:
            best_score_index = np.argmax(df[score_label].values)
        else:
            best_score_index = np.argmin(df[score_label].values)

        print '\nBest {} score: {:f}'.format(metric, df[score_label].values[best_score_index])

        print '\nBest parameters:\n'
        print ''.join(['='] * len(df_param_headers))
        print df_param_headers
        print ''.join(['=']*len(df_param_headers))
        print df[df_param_headers].values[best_score_index]

        if isinstance(output_file, str):
            df.to_csv(output_file, sep=',', index=False)

        return df

    def optimize_parameters(self, file_name, classifier_info={'classifier': 'RF'},
                            n_trees_list=[500, 1000, 1500, 2000], trials_list=[2, 5, 10],
                            max_depth_list=[25, 30, 35, 40, 45, 50], min_samps_list=[2, 5, 10],
                            criterion_list=['gini'], rand_vars_list=['sqrt'],
                            cf_list=[.25, .5, .75], committees_list=[1, 2, 5, 10],
                            rules_list=[25, 50, 100, 500], extrapolation_list=[0, 1, 5, 10],
                            class_weight_list=[None, 'balanced', 'balanced_subsample'],
                            learn_rate_list=[.1, .2, .4, .6, .8, 1.],
                            bool_list=[True, False], c_list=[1., 10., 20., 100.],
                            gamma_list=[.001, .001, .01, .1, 1., 5.],
                            k_folds=3, perc_samp=.5, ignore_feas=[], use_xy=False, classes2remove=[],
                            method='overall', f1_class=0, stratified=False, spacing=1000.,
                            calibrate_proba=False, output_file=None):

        """
        Finds the optimal parameters for a classifier by training and testing a range of classifier parameters
        by n-folds cross-validation.

        Args:
            file_name (str): The file name of the samples.
            classifier_info (Optional[dict]): The model parameters dictionary. Default is {'classifier': 'RF'}.
            n_trees_list (Optional[int list]): A list of trees. Default is [500, 1000].
            trials_list (Optional[int list]): A list of boosting trials. Default is [5, 10, 20].
            max_depth_list (Optional[int list]): A list of maximum depths. Default is [5, 10, 20, 25, 30, 50].
            min_samps_list (Optional[int list]): A list of minimum samples. Default is [2, 5, 10].
            criterion_list (Optional[str list]): A list of RF criterion. Default is ['gini', 'entropy'].
            rand_vars_list (Optional[str list]): A list of random variables. Default is ['sqrt'].
            class_weight_list (Optional[bool]): A list of class weights.
                Default is [None, 'balanced', 'balanced_subsample'].
            c_list (Optional[float list]): A list of SVM C parameters. Default is [1., 10., 20., 100.].
            gamma_list (Optional[float list]): A list of SVM gamma parameters. Default is [.001, .001, .01, .1, 1., 5.].
            k_folds (Optional[int]): The number of N cross-validation folds. Default is 3.
            ignore_feas (Optional[int list]): A list of features to ignore. Default is [].
            use_xy (Optional[bool]): Whether to use x, y coordinates. Default is False.
            classes2remove (Optional[int list]): A list of classes to remove. Default is [].
            method (Optional[str]): The score method to use, 'overall' (default) or 'f1'.1
            f1_class (Optional[int]): The class position to evaluate when ``method`` is equal to 'f1'. Default is 0,
                or first index position.
            stratified (Optional[bool]):
            spacing (Optional[float]):
            output_file (Optional[str]):

        Returns:
            `Pandas DataFrame` when classifier_info['classifier'] == 'C5',
                otherwise None, prints results to screen.

        Examples:
            >>> # find the optimal parameters (max depth, min samps, trees)
            >>> # randomly sampling 50% (with replacement) and testing on the 50% set aside
            >>> # repeat 5 (k_folds) times and average the results
            >>> from mappy.classifiers import classification
            >>> cl = classification()
            >>>
            >>> # Find the optimum parameters for an Extremely Randomized Forest.
            >>> cl.optimize_parameters('/samples.txt',
            >>>                        classifier_info={'classifier': 'EX_RF'},
            >>>                        use_xy=True)
            >>>
            >>> # Find the optimum parameters for a Random Forest, but assess
            >>> #   only one class (1st class position) of interest.
            >>> cl.optimize_parameters('/samples.txt',
            >>>                        classifier_info={'classifier': 'RF'},
            >>>                        use_xy=True, method='f1', f1_class=0)
            >>>
            >>> # Optimizing C5 parameters
            >>> from mappy.classifiers import classification_r
            >>> cl = classification_r()
            >>>
            >>> df = cl.optimize_parameters('/samples.txt', classifier_info={'classifier': 'C5'},
            >>>                             trials_list=[2, 5, 10], cf_list=[.25, .5, .75],
            >>>                             min_samps_list=[2, 5, 10], bool_list=[True, False],
            >>>                             k_folds=5, stratified=True, spacing=50000.)
            >>>
            >>> print df
        """

        if classifier_info['classifier'] not in ['C5', 'Cubist']:

            self.split_samples(file_name, perc_samp=1., ignore_feas=ignore_feas,
                               use_xy=use_xy, classes2remove=classes2remove)

            prediction_models = {'RF': ensemble.RandomForestClassifier(n_jobs=-1),
                                 'RFR': ensemble.RandomForestRegressor(n_jobs=-1),
                                 'EX_RF': ensemble.ExtraTreesClassifier(n_jobs=-1),
                                 'EX_RRF': ensemble.ExtraTreesRegressor(n_jobs=-1),
                                 'Bag': ensemble.BaggingClassifier(base_estimator=tree.DecisionTreeClassifier(),
                                                                   n_jobs=-1),
                                 'AB': ensemble.AdaBoostClassifier(base_estimator=tree.DecisionTreeClassifier()),
                                 'GB': ensemble.GradientBoostingClassifier(),
                                 'DT': tree.DecisionTreeClassifier(),
                                 'SVM': SVC(kernel='rbf')}

        if classifier_info['classifier'] in ['RF', 'EX_RF']:

            parameters = {'criterion': criterion_list,
                          'n_estimators': n_trees_list,
                          'max_depth': max_depth_list,
                          'max_features': rand_vars_list,
                          'min_samples_split': min_samps_list,
                          'class_weight': class_weight_list}

        elif classifier_info['classifier'] in ['RFR', 'EX_RFR', 'DTR']:

            parameters = {'trees': n_trees_list,
                          'max_depth': max_depth_list,
                          'rand_vars': rand_vars_list,
                          'min_samps': min_samps_list}

        elif classifier_info['classifier'] in ['AB', 'AB_DT', 'AB_EX_DT', 'AB_RF', 'AB_EX_RF']:

            parameters = {'n_estimators': n_trees_list,
                          'trials': trials_list,
                          'learning_rate': learn_rate_list,
                          'max_depth': max_depth_list,
                          'min_samps': min_samps_list,
                          'class_weight': class_weight_list}

        elif classifier_info['classifier'] in ['ABR', 'ABR_EX_DTR']:

            parameters = {'trees': n_trees_list,
                          'rate': learn_rate_list}

        elif classifier_info['classifier'] == 'Bag':

            parameters = {'n_estimators': n_trees_list,
                          'warm_start': bool_list,
                          'bootstrap': bool_list,                          
                          'bootstrap_features': bool_list}

        elif classifier_info['classifier'] == 'BagR':

            parameters = {'trees': n_trees_list,
                          'warm_start': bool_list,
                          'bootstrap': bool_list,
                          'bootstrap_features': bool_list}

        elif classifier_info['classifier'] == 'GB':

            parameters = {'n_estimators': n_trees_list,
                          'max_depth': max_depth_list,
                          'max_features': rand_vars_list,
                          'min_samples_split': min_samps_list,
                          'learning_rate': learn_rate_list}

        elif classifier_info['classifier'] == 'GBR':

            parameters = {'trees': n_trees_list,
                          'max_depth': max_depth_list,
                          'rand_vars': rand_vars_list,
                          'min_samps': min_samps_list,
                          'learning_rate': learn_rate_list}

        elif classifier_info['classifier'] == 'DT':

            parameters = {'n_estimators': n_trees_list,
                          'max_depth': max_depth_list,
                          'max_features': rand_vars_list,
                          'min_samples_split': min_samps_list}

        elif classifier_info['classifier'] == 'SVM':

            parameters = {'C': c_list,
                          'gamma': gamma_list}

        elif classifier_info['classifier'] == 'C5':

            parameters = {'trials': trials_list,
                          'min_cases': min_samps_list,
                          'CF': cf_list,
                          'fuzzy': bool_list}

        elif classifier_info['classifier'] == 'Cubist':

            parameters = {'committees': committees_list,
                          'rules': rules_list,
                          'extrapolation': extrapolation_list,
                          'unbiased': bool_list}

        else:
            raise NameError('\nThe model cannot be optimized.\n')

        print '\nFinding the best paramaters for a {} model ...\n'.format(classifier_info['classifier'])

        core_classifiers = ['C5', 'Cubist', 'RF', 'RFR',
                            'AB', 'AB_RF', 'AB_EX_RF', 'AB_DT', 'AB_EX_DT',
                            'ABR', 'BagR', 'EX_RF', 'EX_RFR', 'EX_DTR', 'DTR']

        if classifier_info['classifier'] in core_classifiers:

            return self.grid_search(classifier_info['classifier'], parameters, file_name,
                                    k_folds=k_folds, perc_samp=perc_samp, ignore_feas=ignore_feas,
                                    use_xy=use_xy, classes2remove=classes2remove,
                                    method=method, f1_class=f1_class, stratified=stratified,
                                    spacing=spacing, output_file=output_file,
                                    calibrate_proba=calibrate_proba)

        elif (method == 'overall') and (classifier_info['classifier'] not in core_classifiers):

            clf = prediction_models[classifier_info['classifier']]

            grid_search = GridSearchCV(clf, param_grid=parameters, n_jobs=-1,
                                       cv=k_folds, verbose=1)

            grid_search.fit(self.p_vars, self.labels)

            print grid_search.best_estimator_
            print '\nBest score: {:f}'.format(grid_search.best_score_)
            print '\nBest parameters: {}\n'.format(grid_search.best_params_)

        else:
            raise NameError('The score method {} is not supported.'.format(method))

    def stack_majority(self, img, output_model, out_img, classifier_info, scale_data=False, ignore_feas=[]):

        """
        A majority vote filter.

        Args:
            img (str): The input image.
            output_model (str): The output model.
            out_img (str): The output map.
            classifier_info (dict): The model parameters dictionary.
            scale_data (Optional[bool or str]): Whether to scale the data prior to classification. 
                Default is False. *If ``scale_data`` is a string, the scaler will be loaded from the string text file.
            ignore_features (Optional[int list]): A list of features to ignore. Default is [].

        Returns:
            None, writes results to ``out_img``.

        Examples:
            >>> from mappy.classifiers import classification
            >>> cl = classification()
            >>>
            >>> cl.split_samples('/samples.txt', scale_data=True)
            >>>
            >>> # setup three classifiers
            >>> classifier_info = {'classifiers': ['RF', 'SVM', 'Bayes'], 'trees': 100, 'C': 1}
            >>> cl.stack_majority('/in_image.tif', '/out_model.xml', '/out_image.tif',
            >>>                   classifier_info, scale_data=True)
            >>>
            >>> # Command line
            >>> > ./classification.py -s /samples.txt -i /in_image.tif -mo /out_model.xml -o /out_image.tif --parameters ...
            >>>     classifiers:RF-SVM-Bayes,trees:100,C:1 --scale yes
        """

        d_name_mdl, f_name_mdl = os.path.split(output_model)
        f_base_mdl, f_ext_mdl = os.path.splitext(f_name_mdl)

        d_name, f_name = os.path.split(out_img)
        f_base, f_ext = os.path.splitext(f_name)

        map_list = []

        for classifier in classifier_info['classifiers']:

            output_model = '%s/%s_%s%s' % (d_name_mdl, f_base_mdl, classifier, f_ext_mdl)

            out_image_temp = '%s/%s_%s%s' % (d_name, f_base, classifier, f_ext)
            map_list.append(out_image_temp)

            classifier_info['classifier'] = classifier

            self.construct_model(output_model=output_model, classifier_info=classifier_info)

            # load the model for multiproccessing
            self.construct_model(input_model=output_model, classifier_info=classifier_info)

            self.predict(img, out_image_temp, scale_data=scale_data, ignore_feas=ignore_feas)

<<<<<<< HEAD
        i_info = raster_tools.ropen(map_list[0])
=======
        i_info = raster_tools.open(map_list[0])
>>>>>>> b410adf6
        rows, cols = i_info.rows, i_info.cols

        i_info.bands = 1

        out_rst = raster_tools.create_raster(out_img, i_info, bigtiff='yes')

        out_rst.get_band(1)

<<<<<<< HEAD
        rst_objs = [raster_tools.ropen(img).datasource.GetRasterBand(1) for img in map_list]
=======
        rst_objs = [raster_tools.open(img).datasource.GetRasterBand(1) for img in map_list]
>>>>>>> b410adf6

        if rows >= 512:
            blk_size_rows = 512
        else:
            blk_size_rows = copy(rows)

        if cols >= 1024:
            block_size_cls = 1024
        else:
            block_size_cls = copy(cols)

        for i in xrange(0, rows, blk_size_rows):

            n_rows = self._num_rows_cols(i, blk_size_rows, rows)

            for j in xrange(0, cols, block_size_cls):

                n_cols = self._num_rows_cols(j, block_size_cls, cols)

                mode_img = np.vstack(([obj.ReadAsArray(j, i, n_cols, n_rows)
                                       for obj in rst_objs])).reshape(len(map_list), n_rows, n_cols)

                out_mode = stats.mode(mode_img)[0]

                out_rst.write_array(out_mode, i=i, j=j)

        out_rst.close_all()


class classification_r(classification):

    """
    Class interface to R C5/Cubist

    Examples:
        >>> from mappy.classifiers import classification_r
        >>> cl = classification_r()
        >>>
        >>> # load the samples
        >>> # *Note that the sample instances are stored in cl.classification, 
        >>> # structurally different than using the base
        >>> # classification() which inherits the properties directly
        >>> cl.split_samples('/samples.txt', classes2remove=[4, 9],
        >>>                  class_subs={2:.9, 5:.1, 8:.9})
        >>>
        >>> # Train a Cubist model.
        >>> cl.construct_r_model(output_model='/models/cubist_model', classifier_info={'classifier': 'Cubist',
        >>>                        'committees': 5, 'rules': 100, 'extrap': 10})
        >>>
        >>> # Predict labels with the Cubist model.
        >>> cl.predict('/feas/image_feas.vrt', '/maps/out_labels.tif',
        >>>            input_model='/models/cubist_model', in_samps='/samples.txt')
        >>>
        >>> # Train a C5 model.
        >>> cl.construct_r_model(output_model='/models/c5_model', classifier_info={'classifier': 'C5',
        >>>                        'trials': 10, 'C5': .25, 'min': 2})
        >>>
        >>> # Predict labels with the C5 model. There is no need
        >>> #   to load a model if the prediction is applied within
        >>> #   the same session.
        >>> cl.predict('/feas/image_feas.vrt', '/maps/out_labels.tif')
        >>>
        >>> # However, you must provide the model
        >>> #   file to predict in parallel.
        >>> # First, load the model
        >>> cl.construct_r_model(input_model='/models/c5_model.tree')
        >>>
        >>> # Then apply the predictions.
        >>> cl.predict('/feas/image_feas.vrt', '/maps/out_labels.tif')
    """

    global R_installed, ro, Cubist, C50, pandas2ri, StrVector

    # rpy2
    try:
        import rpy2.robjects as ro
        from rpy2.robjects.packages import importr
        import rpy2.robjects.packages as rpackages

        from rpy2.robjects.numpy2ri import numpy2ri
        ro.numpy2ri.activate()

        # R vector of strings
        from rpy2.robjects.vectors import StrVector

        from rpy2.robjects import pandas2ri
        pandas2ri.activate()

        # import R's utility package
        utils = rpackages.importr('utils')

        R_installed = True

    except:
        R_installed = False

    if R_installed:

        # select a mirror for R packages
        utils.chooseCRANmirror(ind=1)  # select the first mirror in the list

        # R package names
        package_names = ('Cubist', 'C50', 'raster', 'rgdal')#, 'foreach', 'doSNOW')

        # Selectively install what needs to be install.
        # We are fancy, just because we can.
        names_to_install = [x for x in package_names if not rpackages.isinstalled(x)]

        # Install necessary libraries.
        if len(names_to_install) > 0:

            print('Installing R packages--{} ...'.format(', '.join(names_to_install)))

            utils.install_packages(StrVector(names_to_install))

        # print('Importing R packages--{} ...'.format(', '.join(package_names)))

        # Cubist
        Cubist = importr('Cubist', suppress_messages=True)

        # C50
        C50 = importr('C50', suppress_messages=True)

        # raster
        raster = importr('raster', suppress_messages=True)

        # rgdal
        rgdal = importr('rgdal', suppress_messages=True)

        # # foreach
        # foreach = importr('foreach', suppress_messages=True)
        #
        # # doSNOW
        # doSNOW = importr('doSNOW', suppress_messages=True)

    def __init__(self):

        self.time_stamp = time.asctime(time.localtime(time.time()))

        self.OS_SYSTEM = platform.system()

    def construct_r_model(self, input_model=None, output_model=None, write_summary=False,
                          get_probs=False, cost_array=None, case_weights=None,
                          classifier_info={'classifier': 'Cubist'}):

        """
        Trains a Cubist model.

        Args:
            input_model (Optional[str]): The input model to load. Default is None.
            output_model (Optional[str]): The output model to write to file. Default is None.
                *No extension should be added. This is added automatically.
            write_summary (Optional[bool]): Whether to write the model summary to file. Default is False.
            get_probs (Optional[bool]): Whether to return class probabilities. Default is False.
            cost_array (Optional[2d array]): A cost matrix, where rows are the predicted costs and columns are
                the true costs. Default is None.

                In the example below, the cost of predicting R as G is 3x more costly as the reverse, predicting
                    R as B ix 7x more costly as the reverse, predicting G as R is 2x more costly as the reverse,
                    and so on.

                        R  G  B
                    R [[0, 2, 4],
                    G  [3, 0, 5],
                    B  [7, 1, 0]]

            case_weights (Optional[list or 1d array]): A list of case weights. Default is None.
            classifier_info (dict): The model parameter dictionary: Default is {'classifier': 'Cubist', 
                'committees': 5, 'rules': 100, 'extrap': 10})
        """

        if not R_installed:
            raise ImportError('R and rpy2 must be installed to use C5 or Cubist.')

        self.get_probs = get_probs

        # replace forward slashes for Windows
        if self.OS_SYSTEM == 'Windows':
            output_model = output_model.replace('\\', '/')

        if isinstance(input_model, str):
            self.classifier_info, self.model, self.headers = pickle.load(file(input_model, 'rb'))
            self.input_model = input_model
            return
        else:
            self.classifier_info = classifier_info

        # Check if model parameters are set
        #   otherwise, set defaults.
        if self.classifier_info['classifier'] == 'Cubist':

            # The number of committees.
            if 'committees' not in self.classifier_info:
                self.classifier_info['committees'] = 5

            # The number of rules.
            if 'rules' not in self.classifier_info:
                self.classifier_info['rules'] = 100

            # Whether to use unbiased rules.
            if 'unbiased' not in self.classifier_info:
                self.classifier_info['unbiased'] = False

            # The extrapolation percentage, between 0-100.
            if 'extrapolation' not in self.classifier_info:
                self.classifier_info['extrapolation'] = 10

        elif self.classifier_info['classifier'] == 'C5':

            # The number of boosted trials.
            if 'trials' not in self.classifier_info:
                self.classifier_info['trials'] = 10

            # The minimum number of cases and node level.
            if 'min_cases' not in self.classifier_info:
                self.classifier_info['min_cases'] = 2

            # Whether to apply winnowing (i.e., feature selection)
            if 'winnow' not in self.classifier_info:
                self.classifier_info['winnow'] = False

            # Whether to turn off global pruning
            if 'no_prune' not in self.classifier_info:
                self.classifier_info['no_prune'] = False

            # The confidence factor for pruning. Low values result
            #   in more pruning.]
            if 'CF' not in self.classifier_info:
                self.classifier_info['CF'] = .25

            # Whether to apply a fuzzy threshold of probabilities.
            if 'fuzzy' not in self.classifier_info:
                self.classifier_info['fuzzy'] = False

        else:
            raise NameError('\nThe classifier must be C5 or Cubist.\n')

        if isinstance(output_model, str):

            self.model_dir, self.model_base = os.path.split(output_model)
            self.output_model = '{}/{}.tree'.format(self.model_dir, self.model_base)

            if os.path.isfile(self.output_model):
                os.remove(self.output_model)

            if not os.path.isdir(self.model_dir):
                os.makedirs(self.model_dir)

            os.chdir(self.model_dir)

        ## prepare the predictive samples and labels
        # R('samps = read.csv(file="%s", head=TRUE, sep=",")' % file_name)
        # samps = R['read.csv'](file_name)

        # samps = com.convert_to_r_dataframe(pd.DataFrame(self.p_vars))
        # samps = pandas2ri.py2ri(pd.DataFrame(self.p_vars))
        # samps.colnames = self.headers[:-1]

        samps = ro.r.matrix(self.p_vars, nrow=self.n_samps, ncol=self.n_feas)
        samps.colnames = StrVector(self.headers[:-1])

        if 'Cubist' in self.classifier_info['classifier']:
            labels = ro.FloatVector(self.labels)
        elif 'C5' in self.classifier_info['classifier']:
            labels = ro.FactorVector(pd.Categorical(self.labels))

        if isinstance(case_weights, list) or isinstance(case_weights, np.ndarray):
            case_weights = ro.FloatVector(case_weights)

        if isinstance(cost_array, np.ndarray):

            cost_array = ro.r.matrix(cost_array, nrow=cost_array.shape[0], ncol=cost_array.shape[1])
            cost_array.rownames = StrVector(sorted(self.classes))
            cost_array.colnames = StrVector(sorted(self.classes))

        # samps = DataFrame.from_csvfile(self.file_name, header=True, sep=',')
        # R('labels = samps[,c("%s")]' % self.classification.hdrs[-1])
        # labels = samps.rx(True, ro.StrVector(tuple(self.headers[-1:])))
        # R('samps = samps[,1:%d+2]' % self.classification.n_feas)
        # samps = samps.rx(True, ro.IntVector(tuple(range(3, self.n_feas+3))))

        # Train a Cubist model.
        if 'Cubist' in self.classifier_info['classifier']:

            print '\nTraining a Cubist model with {:d} committees, {:d} rules, {:d}% extrapolation, and {:,d} samples ...\n'.format(self.classifier_info['committees'],
                                                                                                                                    self.classifier_info['rules'],
                                                                                                                                    self.classifier_info['extrapolation'],
                                                                                                                                    self.n_samps)

            # train the Cubist model
            # R('model = Cubist::cubist(x=samps, y=labels, committees=%d, control=cubistControl(rules=%d, extrapolation=%d))' % \
            #   (self.classifier_info['committees'], self.classifier_info['rules'], self.classifier_info['extrap']))

            self.model = Cubist.cubist(x=samps, y=labels, committees=self.classifier_info['committees'],
                                       control=Cubist.cubistControl(rules=self.classifier_info['rules'],
                                                                    extrapolation=self.classifier_info['extrapolation'],
                                                                    unbiased=self.classifier_info['unbiased']))

            if isinstance(output_model, str):

                print 'Writing the model to file ...'

                # Write the Cubist model and .names to file.
                if self.OS_SYSTEM == 'Windows':

                    # R('Cubist::exportCubistFiles(model, prefix="%s")' % self.model_base)
                    Cubist.exportCubistFiles(self.model, prefix=self.model_base)

                else:

                    pickle.dump([self.classifier_info, self.model, self.headers],
                                file(self.output_model, 'wb'),
                                protocol=pickle.HIGHEST_PROTOCOL)

                if write_summary:

                    print 'Writing the model summary to file ...'

                    # Write the Cubist model summary to file.
                    with open(os.path.join(self.model_dir, '{}_summary.txt'.format(self.model_base)), 'wb') as out_tree:
                        out_tree.write(str(Cubist.print_summary_cubist(self.model)))

        elif 'C5' in self.classifier_info['classifier']:

            print '\nTraining a C5 model with {:d} trials, {:.2f} CF, {:d} minimum cases, and {:,d} samples ...\n'.format(self.classifier_info['trials'],
                                                                                                                          self.classifier_info['CF'],
                                                                                                                          self.classifier_info['min_cases'],
                                                                                                                          self.n_samps)

            # train the C5 model
            # R('model = C50::C5.0(x=samps, y=factor(labels), trials=%d, control=C5.0Control(CF=%f, minCases=%d))' % \
            #   (self.classifier_info['trials'], self.classifier_info['CF'], self.classifier_info['min']))

            # weights = case_weights,
            # costs = cost_array,

            self.model = C50.C5_0(x=samps, y=labels,
                                  trials=self.classifier_info['trials'],
                                  control=C50.C5_0Control(CF=self.classifier_info['CF'],
                                                          minCases=self.classifier_info['min_cases'],
                                                          winnow=self.classifier_info['winnow'],
                                                          noGlobalPruning=self.classifier_info['no_prune'],
                                                          fuzzyThreshold=self.classifier_info['fuzzy'],
                                                          label='response'))

            if isinstance(output_model, str):

                print 'Writing the model to file ...'

                # Write the C5 tree to file.
                if self.OS_SYSTEM == 'Windows':

                    with open(self.output_model, 'w') as out_tree:
                        ro.globalenv['model'] = self.model
                        out_tree.write(str(ro.r('model$tree')))

                else:

                    pickle.dump([self.classifier_info, self.model, self.headers],
                                file(self.output_model, 'wb'),
                                protocol=pickle.HIGHEST_PROTOCOL)

                if write_summary:

                    print 'Writing the model summary to file (this may take a few minutes with large trees) ...'

                    # Write the C5 model summary to file.
                    with open(os.path.join(self.model_dir, '{}_summary.txt'.format(self.model_base)), 'wb') as out_imp:
                        out_imp.write(str(C50.print_summary_C5_0(self.model)))

    def predict_c5_cubist(self, input_image, out_image, input_model=None, in_samps=None,
                          ignore_feas=[], row_block_size=1024, col_block_size=1024,
                          mask_background=None, background_band=0, background_value=0,
                          minimum_observations=0, observation_band=0, n_jobs=-1, chunk_size=1024):

        """
        Predicts class labels from C5 or Cubist model.

        Args:
            input_image (str): The image features with the same number of layers as used to train the model.
            out_image (str): The output image.
            input_model (Optional[str]): The full directory and base name of the model to use.
            in_samps (Optional[str]): The image samples used to build the model.
                *This is necessary to match the header names with Windows.
            tree_model (str): The decision tree model to use. Default is 'Cubist'. Choices are ['C5' or 'Cubist'].
        """

        global predict_samps

        self.ignore_feas = ignore_feas
        self.row_block_size = row_block_size
        self.col_block_size = col_block_size
        self.mask_background = mask_background
        self.background_band = background_band
        self.background_value = background_value
        self.minimum_observations = minimum_observations
        self.observation_band = observation_band
        self.out_image = out_image
        self.n_jobs = n_jobs
        self.chunk_size = chunk_size

        # Block record keeping.
        d_name, f_name = os.path.split(self.out_image)
        f_base, f_ext = os.path.splitext(f_name)

        self.out_image_temp = os.path.join(d_name, '{}_temp.tif'.format(f_base))
        self.record_keeping = os.path.join(d_name, '{}_record.txt'.format(f_base))

        if os.path.isfile(self.record_keeping):
            self.record_list = pickle.load(file(self.record_keeping, 'rb'))
        else:
            self.record_list = []

        if isinstance(input_model, str):
            self.classifier_info, self.model, self.headers = pickle.load(file(input_model, 'rb'))

        if self.OS_SYSTEM == 'Windows':

            # input_model = input_model.replace('\\', '/')
            # in_samps = in_samps.replace('\\', '/')
            # input_image = input_image.replace('\\', '/')
            # out_image = out_image.replace('\\', '/')

            out_image_dir, f_name = os.path.split(out_image)
            out_image_base, f_ext = os.path.splitext(f_name)

            if not os.path.isdir(out_image_dir):
                os.makedirs(out_image_dir)

            if 'img' in f_ext.lower():
                out_type = 'HFA'
            elif 'tif' in f_ext.lower():
                out_type = 'GTiff'
            else:
                sys.exit('\nERROR!! The file extension is not supported.\n')

            self.model_dir, self.model_base = os.path.split(input_model)

            self.input_image = input_image

            # get the number of features
<<<<<<< HEAD
            self.i_info = raster_tools.ropen(input_image)
=======
            self.i_info = raster_tools.open(input_image)
>>>>>>> b410adf6
            self.n_feas = self.i_info.bands

            # build the icases file
            self._build_icases(in_samps, tree_model)

            if 'C5' in tree_model:

                # write the .names and .data files to text
                self._build_C5_names(in_samps)

            # self.mapC5_dir = os.path.realpath('../helpers/mapC5')
            # python_home = 'C:/Python27/ArcGIS10.1/Lib/site-packages'
            self.mapC5_dir = os.path.join(SPFEAS_PATH, 'helpers/mapC5')

            # copy the mapC5 files to the model directory
            self._copy_mapC5(tree_model)

            # change to the map_C5 model directory
            os.chdir(self.model_dir)

            # execute mapC5
            if tree_model == 'Cubist':

                com = os.path.join(self.model_dir, 'mapCubist_v202.exe {} {} {}\{}'.format(self.model_base,
                                                                                           out_type,
                                                                                           out_image_dir,
                                                                                           out_image_base))

            elif tree_model == 'C5':

                com = os.path.join(self.model_dir, 'mapC5_v202.exe {} {} {}\{} {}\{}_error'.format(self.model_base,
                                                                                                   out_type,
                                                                                                   out_image_dir,
                                                                                                   out_image_base,
                                                                                                   out_image_dir,
                                                                                                   out_image_base))

            subprocess.call(com, shell=True)

            self._clean_mapC5(tree_model)

        else:

            # Open the image.
<<<<<<< HEAD
            self.i_info = raster_tools.ropen(input_image)
=======
            self.i_info = raster_tools.open(input_image)
>>>>>>> b410adf6

            if self.ignore_feas:
                bands2open = sorted([bd for bd in xrange(1, self.i_info.bands + 1) if bd not in self.ignore_feas])
            else:
                bands2open = range(1, self.i_info.bands + 1)

            # Output image information.
            self.o_info = self.i_info.copy()

            # Set the number of output bands.
            self.o_info.bands = 1

            if self.classifier_info['classifier'] == 'Cubist':
                self.o_info.storage = 'float32'
            else:
                self.o_info.storage = 'byte'

            self.o_info.close()

            # Create the output image
            if isinstance(self.mask_background, str):
                out_raster_object = raster_tools.create_raster(self.out_image_temp, self.o_info,
                                                               compress='none', tile=False, bigtiff='yes')
            else:
                out_raster_object = raster_tools.create_raster(self.out_image, self.o_info, tile=False)

            out_raster_object.get_band(1)
            out_raster_object.fill(0)

            rows = self.i_info.rows
            cols = self.i_info.cols

            block_rows, block_cols = raster_tools.block_dimensions(rows, cols,
                                                                   row_block_size=self.row_block_size,
                                                                   col_block_size=self.col_block_size)

            n_blocks = 0
            for i in xrange(0, rows, block_rows):
                for j in xrange(0, cols, block_cols):
                    n_blocks += 1

            n_block = 1

            print '\nMapping labels ...\n'

            for i in xrange(0, rows, block_rows):

                n_rows = self._num_rows_cols(i, block_rows, rows)

                for j in xrange(0, cols, block_cols):

                    print 'Block {:d} of {:d} ...'.format(n_block, n_blocks)
                    n_block += 1

                    if n_block in self.record_list:
                        print '  Skipping current block ...'

                        continue

                    n_cols = self._num_rows_cols(j, block_cols, cols)

                    features = raster_tools.read(image2open=input_image,
                                                    bands2open=bands2open,
                                                    i=i, j=j,
                                                    rows=n_rows, cols=n_cols,
                                                    predictions=True,
                                                    d_type='float32',
                                                    n_jobs=-1)

                    # Load
                    predict_samps = pandas2ri.py2ri(pd.DataFrame(features))
                    predict_samps.colnames = self.headers

                    # Make the predictions and convert to
                    #   a Pandas Categorical object, followed
                    #   by a conversion to a NumPy array.

                    # Get chunks for parallel processing.
                    samp_rows = predict_samps.shape[0]
                    indice_pairs = []
                    for i_ in xrange(0, samp_rows, self.chunk_size):
                        n_rows_ = self._num_rows_cols(i_, self.chunk_size, samp_rows)
                        indice_pairs.append([i_, n_rows_])

                    if isinstance(self.input_model, str):

                        predicted = Parallel(n_jobs=self.n_jobs,
                                             max_nbytes=None)(delayed(self.c5_predict_parallel)(input_model, ip)
                                                              for ip in indice_pairs)

                        # Write the predictions to file.
                        out_raster_object.write_array(np.array(list(itertools.chain.from_iterable(predicted))).reshape(n_cols, n_rows).T, i, j)

                    else:

                        # Write the predictions to file.
                        out_raster_object.write_array(np.uint8(pandas2ri.ri2py(C50.predict_C5_0(self.model,
                                                                                                newdata=predict_samps))).reshape(n_cols, n_rows).T, i, j)

                    self.record_list.append(n_block)

            out_raster_object.close_all()

            out_raster_object = None

            if isinstance(self.mask_background, str):

                self._mask_background(self.out_image_temp, self.out_image, self.mask_background,
                                      self.background_band, self.background_value, self.minimum_observations,
                                      self.observation_band)

            # ro.r('x = new("GDALReadOnlyDataset", "{}")'.format(input_image))

            # TODO: R predict functionality
            # print(R('names(samps)'))

            # R('x = new("GDALReadOnlyDataset", "%s")' % input_image)
            # R('feas = data.frame(getRasterTable(x))')
            # R('names(feas) = c("x", "y", names(samps))')
            # R('feas = feas[1:%d+2]' % n_feas)
            # R('feas = stack("%s")' % input_image)
            # R('predict(feas, model, filename="%s", format="GTiff", datetype="INT1U", progress="window", package="raster")' % out_img)

            # print(R('names(feas)'))

            # R('predict(feas, fit, filename="%s", format="GTiff", datetype="INT1U", progress="window")' % out_img)

    # def c5_predict_parallel(self, input_model, ip):
    #
    #     ci, m, h = pickle.load(file(input_model, 'rb'))
    #
    #     return np.uint8(pandas2ri.ri2py(C50.predict_C5_0(m, newdata=predict_samps[ip[0]:ip[0]+ip[1]])))

    def _build_icases(self, in_samps, tree_model):

        """
        Creates the icases file needed to run mapC5

        Args:
            in_samps (str): The samples used to train the model.
            tree_model (str): 'C5' or 'Cubist'
        """

        icases_txt = os.path.join(self.model_dir, '{}.icases'.format(self.model_base))

        # the output icases file
        if os.path.isfile(icases_txt):
            os.remove(icases_txt)

        icases = open(icases_txt, 'w')

        if 'Cubist' in tree_model:
            icases.write('{} ignore 1\n'.format(self.headers[-1]))
        elif 'C5' in tree_model:
            icases.write('X ignore 1\n')
            icases.write('Y ignore 1\n')

        bd = 1
        for hdr in self.headers[2:-1]:

            icases.write('{} {} {:d}\n'.format(hdr, self.input_image, bd))

            bd += 1

        icases.close()

    def _build_C5_names(self, in_samps):

        """
        Builds the C5 .names file.

        Args:
            in_samps (str): The samples used to train the model.
        """

        names_txt = os.path.join(self.model_dir, '{}.names'.format(self.model_base))
        data_txt = os.path.join(self.model_dir, '{}.data'.format(self.model_base))

        # the output .names file
        if os.path.isfile(names_txt):
            os.remove(names_txt)

        if os.path.isfile(data_txt):
            os.remove(data_txt)

        # create the .data file
        shutil.copy2(in_samps, data_txt)

        names = open(names_txt, 'w')

        names.write('{}.\n\n'.format(self.headers[-1]))
        names.write('X: ignore.\n')
        names.write('Y: ignore.\n')

        for hdr in self.headers[2:-1]:

            names.write('{}: continuous.\n'.format(hdr))

        # write the classes
        class_str_list = ','.join(map(str, sorted(self.classes)))
        names.write('{}: {}'.format(self.headers[-1], class_str_list))

        names.close()

    def _copy_mapC5(self, tree_model):

        """
        Copies files needed to run mapC5.

        Args:
            tree_model (str): The decision tree model to use ('C5' or 'Cubist').
        """

        if tree_model == 'Cubist':

            mapC5_list = ['gdal13.dll', 'gdal15.dll', 'install.bat', 'mapCubist_v202.exe', 'msvcp71.dll', 'msvcr71.dll']

        elif tree_model == 'C5':

            mapC5_list = ['gdal13.dll', 'gdal15.dll', 'install.bat', 'mapC5_v202.exe', 'msvcp71.dll', 'msvcr71.dll']

        for mapC5_item in mapC5_list:

            full_item = os.path.join(self.mapC5_dir, mapC5_item)
            out_item = os.path.join(self.model_dir, mapC5_item)

            if not os.path.isfile(out_item):
                shutil.copy2(full_item, out_item)

    def _clean_mapC5(self, tree_model):

        """
        Cleans the C5 directories
        """

        if tree_model == 'Cubist':

            mapC5_list = ['gdal13.dll', 'gdal15.dll', 'install.bat', 'mapCubist_v202.exe', 'msvcp71.dll', 'msvcr71.dll']

        elif tree_model == 'C5':

            mapC5_list = ['gdal13.dll', 'gdal15.dll', 'install.bat', 'mapC5_v202.exe', 'msvcp71.dll', 'msvcr71.dll']

        for mapC5_item in mapC5_list:

            full_item = os.path.join(self.model_dir, mapC5_item)

            if os.path.isfile(full_item):
                os.remove(full_item)


def _examples():

    sys.exit("""\

    --Find the optimum RF maximum depth--
    classification.py -s /samples.txt -p .5 --optimize 10
    ... would train and test (50/50) a range of depths over 10 folds cross-validation

    ===============
    Training models
    ===============

    --Train & save a Random Forest model--
    classification.py -s /samples.txt -mo /model_rf.xml
    ... would train and save a Random Forest model to model_rf.xml

    --Train & save a Random Forest model--
    classification.py -s /samples.txt --parameters classifier:RF,trees:2000 -mo /model_rf.xml
    ... would train and save a Random Forest model with 2000 trees to model_rf.xml

    --Train & save a Random Forest model--
    classification.py -s /samples.txt --parameters classifier:RF,trees:2000 -ig 5,10,15 -mo /model_rf.xml
    ... would train and save a Random Forest model with 2000 trees to model_rf.xml. The 5th, 10th, and 15th feature would
    not be used in the model

    --Train & save a Gradient Boosted Tree model--
    classification.py -s /samples.txt -labst float --parameters classifier:Boost -mo /model_boost.xml
    ... would train and save a Gradient Boosted Tree model with 1000 trees to model_boost.xml

    --Train & save a Support Vector Machine model--
    classification.py -s /samples.txt --parameters classifier:SVMA -mo /model_svm.xml --scale yes
    ... would train and save an auto-tuned Support Vector Machine model to model_svm.xml

    --Train & save a Cubist regression model--
    classification.py -s /samples.txt --parameters classifier:Cubist,committees:10,extrap:20 -mo /models/Cubist
    ... would train and save a Cubist model

    --Train & save a C5 model--
    classification.py -s /samples.txt --parameters classifier:C5,trials:10,CF:.4 -mo /models/C5
    ... would train and save a C5 model

    =======
    Mapping
    =======

    --Load model & map image--
    classification.py -mi /model_rf.xml -i /image_feas.tif -o /mapped_image.tif
    ... would load a Random Forest model and map image image_feas.tif

    --Load model & map image--
    classification.py -mi /model_rf.xml -ig 5,10,15 -i /image_feas.tif -o /mapped_image.tif
    ... would load a Random Forest model and map image image_feas.tif, ignore the 5th, 10th, and 15th image layer during
    the classification process.

    --Load model & map image--
    classification.py -mi /model_rf.xml -i /image_feas.tif -o /mapped_image.tif --rank RF -rankt /ranked_feas.txt --accuracy /accuracy.txt
    ... would load a Random Forest model, map image image_feas.tif, write ranked RF features to text, and write accuracy report to text

    --Load model & map image--
    classification.py -mi /model_Cubist -s /samples.txt --parameters classifier:Cubist -i /image_feas.tif -o /mapped_image.tif
    ... would load a Cubist model model and map image image_feas.tif

    ==================
    Ranking & Accuracy
    ==================

    --Rank and subset features--
    classification.py -s /samples.txt -i /image_feas.tif -or /image_feas_ranked.vrt --rank chi2
    ... would rank image features with Chi^2 and write to image_feas_ranked.vrt

    --Test model accuracy--
    classification.py -s /samples.txt --accuracy /accuracy.txt -mi /model_rf.xml
    ... would test the accuracy of model_rf.xml on 10% of data randomly sampled

    --Test model accuracy--
    classification.py -s /samples.txt --accuracy /accuracy.txt -mi /model_rf.xml -p .5
    ... would test the accuracy of model_rf.xml on 50% of data randomly sampled

    --Test model accuracy--
    classification.py -s /samples.txt --accuracy /accuracy.txt
    ... would test the accuracy of a new RF model on 10% of data withheld from training
    """)


def _usage():

    sys.exit("""\

    classification.py ...

    PRE-PROCESSING
    ==============
        [-s <Training samples (str) :: Default=None>]
        [-labst <Labels type (int or float) (str) :: Default=int>]
            *For reading samples (-s)
        [-p <Percent to sample from all samples (float) :: Default=.9>]
        [-pe <Percent to sample from each class (float) :: Default=None>]
            *Overrides -p
        [--subs <Dictionary of samples per class (dict) in place of -p :: Default={}>]
        [--recode <Dictionary recoded class values (dict) :: Default={}>]
        [-clrm <Classes to remove from data (int list) :: Default=[]>]
        [-valrm <Values, based on feature, to remove from data (val,fea) :: Default=[]>]
        [-ig <Features to ignore (int list) :: Default=[]>]
        [-xy <Use x, y coordinates as predictive variables? :: Default=no>]
        [--outliers <Remove outliers (str) :: Default=no>]
        [--loc_outliers <Locate outliers and do not remove (str) :: Default=no>]
        [--scale <Scale data (str) :: Default=no>]
        [--semi <Semi supervised labeling (str) :: Default=no>]
        [--visualize <Visualize data in feature space on two or three features (fea1,fea2,OPTfea3) :: Default=[]>]
        [--decision <Visualize the decision function on two features (fea1,fea2,class,compare--1 or 2) :: Default=[]>]
    MODEL
    =====
        [--parameters <Classifier & parameters (str) :: Default=classifier:RF>]
            *Use --parameters key1:parameter,key2:parameter except with --majority, where classifiers:RF-SVM-EX_RF-Bayes, e.g.
        [-mi <Input model (str) :: Default=None>]
        [-mo <Output model (str), .txt for Scikit models, .xml for OpenCV models :: Default=None>]
        [--accuracy <Accuracy of test samples withheld from training (str) :: Default=Automatic with -mo>]
        [-probs <Get class probability layers instead of labels (str) :: Default=no>]
        [--rank <Rank method (str) :: Default=None>]
        [-topf <Number of top features to subset (int -total- or float -percentage-) :: Default=1.>]
        [-or <Output ranked image (str) :: Default=None>]
        [-rankt <Write ranked features to rankt text (str) :: Default=None>]
        [--optimize <Optimize parameters (str) :: Default=no>]
    MAPS
    ====
        [--majority <Rank the majority classification with --parameters classifiers:cl1-cl2-cl3-etc (str) :: Default=no>]
        [-i <Input image to classify (str) :: Default=None>]
        [-o <Output classified image (str) :: Default=None>]
        [-addl <Additional images to use in the model (str list) :: Default=[]>]
        [--jobs <Number of jobs for parallel mapping, with --multi (int) :: Default=-1>]
        [-c <Chunk size for parallel mapping (int) :: Default=8000>]
        [-bc <Band to check for zeros (int) :: Default=-1]
    [-h <Prints this dialogue>
    [--options <Print list of classifier options>]
    [-e <Prints examples>

    """)


def main():

    argv = sys.argv

    if argv is None:
        sys.exit(0)

    samples = None
    img = None
    out_img = None
    out_img_rank = None
    input_model = None
    output_model = None
    perc_samp = .9
    perc_samp_each = 0
    scale_data = False
    labs_type = 'int'
    class_subs = {}
    recode_dict = {}
    classes2remove = []
    valrm_fea = []
    ignore_feas = []
    use_xy = False
    outrm = False
    locate_outliers = False
    semi = False
    semi_kernel = 'knn'
    feature_space = []
    decision_function = []
    header = True
    norm_struct = True
    classifier_info = {'classifier': 'RF'}
    var_imp = True
    rank_method = None
    top_feas = 1.
    out_acc = None
    get_majority = False
    optimize = False
    rank_txt = None
    get_probs = False
    additional_layers = []
    n_jobs = -1
    band_check = -1
    chunk_size = 8000

    i = 1
    while i < len(argv):

        arg = argv[i]

        if arg == '-i':
            i += 1
            img = argv[i]

        elif arg == '-o':
            i += 1
            out_img = argv[i]

        elif arg == '-or':
            i += 1
            out_img_rank = argv[i]

        elif arg == '-s':
            i += 1
            samples = argv[i]

        elif arg == '--scale':
            i += 1
            scale_data = argv[i]

            if scale_data == 'yes':
                scale_data = True

        elif arg == '--parameters':
            i += 1

            classifier_info = argv[i]
            classifier_info = classifier_info.split(',')

            info_dict = '{'
            cli_ctr = 1
            for cli in classifier_info:

                cli_split = cli.split(':')

                if 'classifiers' in cli:
                    if cli_ctr == len(classifier_info):
                        info_dict = "%s'%s':%s" % (info_dict, cli_split[0], cli_split[1].split('-'))
                    else:
                        info_dict = "%s'%s':%s," % (info_dict, cli_split[0], cli_split[1].split('-'))
                elif cli_ctr == len(classifier_info):
                    info_dict = "%s'%s':'%s'" % (info_dict, cli_split[0], cli_split[1])
                else:
                    info_dict = "%s'%s':'%s'," % (info_dict, cli_split[0], cli_split[1])

                cli_ctr += 1

            info_dict = '%s}' % info_dict

            classifier_info = ast.literal_eval(info_dict)

            # convert values to integers
            for key in classifier_info:
                is_int = False
                try:
                    classifier_info[key] = int(classifier_info[key])
                    is_int = True
                except:
                    pass

                if not is_int:
                    try:
                        classifier_info[key] = float(classifier_info[key])
                    except:
                        pass

        elif arg == '-p':
            i += 1
            perc_samp = float(argv[i])

        elif arg == '-pe':
            i += 1
            perc_samp_each = float(argv[i])

        elif arg == '--subs':
            i += 1

            class_subs = ''.join(argv[i])
            class_subs = '{%s}' % class_subs

            class_subs = ast.literal_eval(class_subs)

        elif arg == '--recode':
            i += 1

            recode_dict = ''.join(argv[i])
            recode_dict = '{%s}' % recode_dict

            recode_dict = ast.literal_eval(recode_dict)

        elif arg == '-clrm':
            i += 1
            classes2remove = argv[i].split(',')
            classes2remove = map(int, classes2remove)

        elif arg == '-valrm':
            i += 1
            valrm_fea = argv[i].split(',')
            valrm_fea = map(int, valrm_fea)

        elif arg == '-ig':
            i += 1
            ignore_feas = argv[i].split(',')
            ignore_feas = map(int, ignore_feas)

        elif arg == '-xy':
            i += 1
            use_xy = argv[i]
            if use_xy == 'yes':
                use_xy = True

        elif arg == '--outliers':
            i += 1
            outrm = argv[i]
            if outrm == 'yes':
                outrm = True

        elif arg == '--loc_outliers':
            i += 1
            locate_outliers = argv[i]
            if locate_outliers == 'yes':
                locate_outliers = True

        elif arg == '--semi':
            i += 1
            semi = argv[i]
            if semi == 'yes':
                semi = True

        elif arg == '-semik':
            i += 1
            semi_kernel = argv[i]

        elif arg == '--visualize':
            i += 1
            feature_space = argv[i].split(',')
            feature_space = map(int, feature_space)

        elif arg == '--decision':
            i += 1
            decision_function = argv[i].split(',')
            decision_function = map(int, decision_function)

        elif arg == '--optimize':
            i += 1
            if argv[i] == 'yes':
                optimize = True

        elif arg == '-mi':
            i += 1
            input_model = argv[i]

        elif arg == '-mo':
            i += 1
            output_model = argv[i]

        elif arg == '--rank':
            i += 1
            rank_method = argv[i]

        elif arg == '-rankt':
            i += 1
            rank_txt = argv[i]

        elif arg == '-labst':
            i += 1
            labs_type = argv[i]

        elif arg == '-topf':
            i += 1
            top_feas = argv[i]

            if '.' in top_feas:
                top_feas = float(top_feas)
            else:
                top_feas = int(top_feas)

        elif arg == '--accuracy':
            i += 1
            out_acc = argv[i]

        elif arg == '--majority':
            i += 1
            get_majority = argv[i]
            if get_majority == 'yes':
                get_majority = True

        elif arg == '-probs':
            i += 1
            get_probs = argv[i]

            if get_probs == 'yes':
                get_probs = True

        elif arg == '-addl':
            i += 1
            additional_layers = argv[i].split(',')

        elif arg == '--jobs':
            i += 1
            n_jobs = int(argv[i])

        elif arg == '-bc':
            i += 1
            band_check = int(argv[i])

        elif arg == '-c':
            i += 1
            chunk_size = int(argv[i])

        elif arg == '-h':
            _usage()

        elif arg == '-e':
            _examples()

        elif arg == '--options':
            _options()

        elif arg[:1] == ':':
            print('Unrecognized command option: %s' % arg)
            _usage()

        i += 1

    print('\nStart date & time --- (%s)\n' % time.asctime(time.localtime(time.time())))

    start_time = time.time()

    try:
        dummy = classifier_info['classifier']
    except:
        classifier_info['classifier'] = 'RF'

    if 'Cubist' in classifier_info['classifier'] or 'C5' in classifier_info['classifier']:

        # create the C5/Cubist object
        cl = c5_cubist()

        if samples:

            if rank_method:
                scale_data = True

            cl.split_samples(samples, perc_samp=perc_samp, perc_samp_each=perc_samp_each, scale_data=scale_data, \
                           class_subs=class_subs, header=header, norm_struct=norm_struct, labs_type=labs_type, \
                           recode_dict=recode_dict, classes2remove=classes2remove, ignore_feas=ignore_feas)

            if valrm_fea:
                cl.remove_values(valrm_fea[0], valrm_fea[1])

            if outrm:
                cl.remove_outliers(locate_only=locate_outliers)

        # train the model
        if output_model:

            # train the C5/Cubist model
            cl.train_c5_cubist(samples, output_model, classifier_info=classifier_info)

            # cl = classification()

            # cl.split_samples(samples, perc_samp=perc_samp, header=header, norm_struct=norm_struct, labs_type='float')

            # out_acc = '%s/%s_acc.txt' % (c5_cubist.model_dir, c5_cubist.model_base)

            # cl.test_accuracy(out_acc=out_acc, discrete=False)

        # predict labels
        if input_model and out_img:

            cl.map_labels_c5_cubist(input_model, samples, img, out_img, tree_model=classifier_info['classifier'])

    else:

        # create the classifier object
        cl = classification()

        # get predictive variables and class labels data
        if optimize:

            cl.optimize_parameters(samples, classifier_info, perc_samp, max_depth_range=(1, 100), k_folds=optimize)

            print '\nThe optimum depth was %d' % cl.opt_depth
            print 'The maximum accuracy was %f\n' % cl.max_acc

        if samples:

            if rank_method:
                scale_data = True

            cl.split_samples(samples, perc_samp=perc_samp, perc_samp_each=perc_samp_each, scale_data=scale_data, \
                           class_subs=class_subs, header=header, norm_struct=norm_struct, labs_type=labs_type, \
                           recode_dict=recode_dict, classes2remove=classes2remove, ignore_feas=ignore_feas, \
                           use_xy=use_xy)

            if feature_space:

                if len(feature_space) == 3:
                    fea_z = feature_space[2]
                else:
                    fea_z = None

                if semi:
                    # classified_labels = np.where(cl.labels != -1)
                    classified_labels = None
                else:
                    classified_labels = None

                cl.vis_data(feature_space[0], feature_space[1], fea_3=fea_z, labels=classified_labels)

            if valrm_fea:

                cl.remove_values(valrm_fea[0], valrm_fea[1])

            if semi:

                cl.semi_supervised(classifier_info, kernel=semi_kernel)

                if feature_space:

                    if len(feature_space) == 3:
                        fea_z = feature_space[2]
                    else:
                        fea_z = None

                    cl.vis_data(feature_space[0], feature_space[1], fea_3=fea_z, labels=classified_labels)

            if outrm:

                cl.remove_outliers(locate_only=locate_outliers)

                if feature_space:

                    if len(feature_space) == 3:
                        fea_z = feature_space[2]
                    else:
                        fea_z = None

                    cl.vis_data(feature_space[0], feature_space[1], fea_3=fea_z, labels=classified_labels)

            if decision_function:

                cl.vis_decision(decision_function[0], decision_function[1], classifier_info=classifier_info,
                                class2check=decision_function[2], compare=decision_function[3],
                                locate_outliers=locate_outliers)

        if get_majority:

            cl.stack_majority(img, output_model, out_img, classifier_info, scale_data, ignore_feas=ignore_feas)

        if input_model or output_model or img or (rank_method == 'RF') or out_acc and not get_majority and \
                (rank_method != 'chi2'):

            cl.construct_model(input_model=input_model, output_model=output_model, classifier_info=classifier_info,
                               var_imp=var_imp, rank_method=rank_method, top_feas=top_feas, get_probs=get_probs)

            if out_acc:
                cl.test_accuracy(out_acc=out_acc)

        if rank_method:

            cl.rank_feas(rank_text=rank_txt, rank_method=rank_method, top_feas=top_feas)

        if out_img and not get_majority:

            # apply classification model to map image class labels
            cl.predict(img, out_img, additional_layers=additional_layers, n_jobs=n_jobs, band_check=band_check,
                       scale_data=scale_data, ignore_feas=ignore_feas, chunk_size=chunk_size, use_xy=use_xy)

        if out_img_rank:

            cl.sub_feas(img, out_img_rank)

    print('\nEnd data & time -- (%s)\nTotal processing time -- (%.2gs)\n' %
          (time.asctime(time.localtime(time.time())), (time.time()-start_time)))

if __name__ == '__main__':
    main()<|MERGE_RESOLUTION|>--- conflicted
+++ resolved
@@ -1035,11 +1035,8 @@
             raise NameError('The {} method is not an option.'.format(method))
 
         # open the input image
-<<<<<<< HEAD
         i_info = raster_tools.ropen(input_image)
-=======
-        i_info = raster_tools.open(input_image)
->>>>>>> b410adf6
+
         arr = i_info.read(bands2open=-1)
 
         if ignore_feas:
@@ -1073,13 +1070,8 @@
 
         if isinstance(mask, str):
 
-<<<<<<< HEAD
             a_info = raster_tools.ropen(out_img_not_masked)
             m_info = raster_tools.ropen(mask)
-=======
-            a_info = raster_tools.open(out_img_not_masked)
-            m_info = raster_tools.open(mask)
->>>>>>> b410adf6
 
             a_arr = a_info.read()
             m_arr = m_info.read()
@@ -1920,11 +1912,7 @@
         """
 
         # open the image
-<<<<<<< HEAD
         i_info = raster_tools.ropen(image)
-=======
-        i_info = raster_tools.open(image)
->>>>>>> b410adf6
 
         band_arrays = [zoom(i_info.read(bands2open=[bd], d_type='float32'), .5) for bd in bands2vis]
 
@@ -3578,11 +3566,7 @@
 
             self.open_image = False
 
-<<<<<<< HEAD
             self.i_info = raster_tools.ropen(self.input_image)
-=======
-            self.i_info = raster_tools.open(self.input_image)
->>>>>>> b410adf6
 
             # Block record keeping.
             self.record_keeping = os.path.join(d_name, '{}_record.txt'.format(f_base))
@@ -3686,11 +3670,9 @@
                 if self.band_check != -1:
 
                     if self.open_image:
-<<<<<<< HEAD
+
                         self.i_info = raster_tools.ropen(self.input_image)
-=======
-                        self.i_info = raster_tools.open(self.input_image)
->>>>>>> b410adf6
+
                         self.open_image = False
 
                     max_check = self.i_info.read(bands2open=self.band_check,
@@ -3916,13 +3898,8 @@
             None, writes to ``masked_image``.
         """
 
-<<<<<<< HEAD
         m_info = raster_tools.ropen(image2mask)
         b_info = raster_tools.ropen(background_image)
-=======
-        m_info = raster_tools.open(image2mask)
-        b_info = raster_tools.open(background_image)
->>>>>>> b410adf6
 
         m_info.get_band(1)
         m_info.storage = 'byte'
@@ -4894,11 +4871,8 @@
 
             self.predict(img, out_image_temp, scale_data=scale_data, ignore_feas=ignore_feas)
 
-<<<<<<< HEAD
         i_info = raster_tools.ropen(map_list[0])
-=======
-        i_info = raster_tools.open(map_list[0])
->>>>>>> b410adf6
+
         rows, cols = i_info.rows, i_info.cols
 
         i_info.bands = 1
@@ -4907,11 +4881,7 @@
 
         out_rst.get_band(1)
 
-<<<<<<< HEAD
         rst_objs = [raster_tools.ropen(img).datasource.GetRasterBand(1) for img in map_list]
-=======
-        rst_objs = [raster_tools.open(img).datasource.GetRasterBand(1) for img in map_list]
->>>>>>> b410adf6
 
         if rows >= 512:
             blk_size_rows = 512
@@ -5353,11 +5323,8 @@
             self.input_image = input_image
 
             # get the number of features
-<<<<<<< HEAD
             self.i_info = raster_tools.ropen(input_image)
-=======
-            self.i_info = raster_tools.open(input_image)
->>>>>>> b410adf6
+
             self.n_feas = self.i_info.bands
 
             # build the icases file
@@ -5402,11 +5369,7 @@
         else:
 
             # Open the image.
-<<<<<<< HEAD
             self.i_info = raster_tools.ropen(input_image)
-=======
-            self.i_info = raster_tools.open(input_image)
->>>>>>> b410adf6
 
             if self.ignore_feas:
                 bands2open = sorted([bd for bd in xrange(1, self.i_info.bands + 1) if bd not in self.ignore_feas])
